# Change Log for rocSOLVER

Full documentation for rocSOLVER is available at the [rocSOLVER documentation](https://rocm.docs.amd.com/projects/rocSOLVER/en/latest/index.html).

## rocSOLVER 3.28.0 for ROCm 6.4.0

### Added

* Application of a sequence of plane rotations to a given matrix
    - LASR
* Algorithm selection mechanism for hybrid computation
* Hybrid computation support for existing routines:
    - BDSQR
    - GESVD  

### Optimized

* Improved the performance of SYEVJ
<<<<<<< HEAD
* Improved the performance of GEQRF
=======

### Resolved issues
### Known issues
### Upcoming changes
>>>>>>> f13a6afa


## rocSOLVER 3.27.0 for ROCm 6.3.0

### Added

* 64-bit APIs for existing functions:
    - LACGV_64
    - LARF_64
    - LARFG_64
    - GEQR2_64 (with batched and strided\_batched versions)
    - GEQRF_64 (with batched and strided\_batched versions)
    - POTF2_64 (with batched and strided\_batched versions)
    - POTRF_64 (with batched and strided\_batched versions)
    - POTRS_64 (with batched and strided\_batched versions)
* Support added for the gfx1151, gfx1200, and gfx1201 architectures

### Changed

* The rocSPARSE library is now an optional dependency at runtime. If rocSPARSE
  is not available, rocSOLVER's sparse refactorization and solvers functions
  will return `rocblas_status_not_implemented`.

### Optimized

* Improved the performance of LARFG, LARF, and downstream functions such as GEQR2 and GEQRF on wave64 architectures
* Improved the performance of BDSQR and GESVD
* Improved the performance of STEDC and divide and conquer Eigensolvers

### Resolved issues

* Fixed a memory allocation issue in SYEVJ that could cause failures on clients that manage their own memory
* Fixed a synchronizarion issue with SYEVJ that could lead to a convergence failure for large matrices
* Fixed a convergence issue in STEIN stemming from numerical orthogonality of the initial choice of eigenvectors
* Fixed synchronization issue in STEIN

### Known issues

* A known issue in STEBZ can lead to errors in routines based on bisection to compute eigenvalues for
  symmetric/hermitian matrices (for example, SYEVX/HEEVX and SYGVX/HEGVX), as well as singular values (for example,
  BDSVDX and GESVDX).


## rocSOLVER 3.26.0 for ROCm 6.2.0

### Added

* 64-bit APIs for existing functions:
    * GETF2_64 (with batched and strided\_batched versions)
    * GETRF_64 (with batched and strided\_batched versions)
    * GETRS_64 (with batched and strided\_batched versions)
* Added gfx900 to default build targets.
* Partial eigenvalue decomposition routines for symmetric/hermitian matrices using Divide & Conquer and Bisection:
    * SYEVDX (with batched and strided\_batched versions)
    * HEEVDX (with batched and strided\_batched versions)
* Partial generalized symmetric/hermitian-definite eigenvalue decomposition using Divide & Conquer and Bisection:
    * SYGVDX (with batched and strided\_batched versions)
    * HEGVDX (with batched and strided\_batched versions)

### Changed

* Renamed install script arguments of the form *_dir to *-path. Arguments of the form *_dir remain functional for
  backwards compatibility.
* Functions working with arrays of size n - 1 can now accept null pointers when n = 1.

### Optimized

* Improved performance of Cholesky factorization.
* Improved performance of splitlu to extract the L and U triangular matrices from the result of sparse factorization matrix M, where M = (L - eye) + U.

### Resolved issues

* Fixed potential accuracy degradation in SYEVJ/HEEVJ for inputs with small eigenvalues.


## rocSOLVER 3.25.0 for ROCm 6.1.0

### Added

* Eigensolver routines for symmetric/hermitian matrices using Divide & Conquer and Jacobi algorithm:
    * SYEVDJ (with batched and strided\_batched versions)
    * HEEVDJ (with batched and strided\_batched versions)
* Generalized symmetric/hermitian-definite eigensolvers using Divide & Conquer and Jacobi algorithm:
    * SYGVDJ (with batched and strided\_batched versions)
    * HEGVDJ (with batched and strided\_batched versions)

### Changed

* Relaxed array length requirements for GESVDX with `rocblas_srange_index`.

### Removed

* Removed gfx803 and gfx900 from default build targets.

### Resolved issues

* Corrected singular vector normalization in BDSVDX and GESVDX
* Fixed potential memory access fault in STEIN, SYEVX/HEEVX, SYGVX/HEGVX, BDSVDX and GESVDX


## rocSOLVER 3.24.0 for ROCm 6.0.0
### Added
- Cholesky refactorization for sparse matrices
    - CSRRF_REFACTCHOL
- Added `rocsolver_rfinfo_mode` and the ability to specify the desired refactorization routine (see `rocsolver_set_rfinfo_mode`).

### Changed
- CSRRF_ANALYSIS and CSRRF_SOLVE now support sparse Cholesky factorization


## rocSOLVER 3.23.0 for ROCm 5.7.0
### Added
- LU factorization without pivoting for block tridiagonal matrices:
    - GEBLTTRF_NPVT now supports interleaved\_batched format
- Linear system solver without pivoting for block tridiagonal matrices:
    - GEBLTTRS_NPVT now supports interleaved\_batched format

### Fixed
- Fixed stack overflow in sparse tests on Windows

### Changed
- Changed rocsolver-test sparse input data search paths to be relative to the test executable
- Changed build scripts to default to compressed debug symbols in Debug builds


## rocSOLVER 3.22.0 for ROCm 5.6.0
### Added
- LU refactorization for sparse matrices
    - CSRRF_ANALYSIS
    - CSRRF_SUMLU
    - CSRRF_SPLITLU
    - CSRRF_REFACTLU
- Linear system solver for sparse matrices
    - CSRRF_SOLVE
- Added type `rocsolver_rfinfo` for use with sparse matrix routines

### Optimized
- Improved the performance of BDSQR and GESVD when singular vectors are requested
- Improved the performance of sorting algorithms used in different eigensolvers

### Fixed
- BDSQR and GESVD should no longer hang when the input contains `NaN` or `Inf`


## rocSOLVER 3.21.0 for ROCm 5.5.0
### Added
- SVD for general matrices using Jacobi algorithm:
    - GESVDJ (with batched and strided\_batched versions)
- LU factorization without pivoting for block tridiagonal matrices:
    - GEBLTTRF_NPVT (with batched and strided\_batched versions)
- Linear system solver without pivoting for block tridiagonal matrices:
    - GEBLTTRS_NPVT (with batched and strided\_batched versions)
- Product of triangular matrices
    - LAUUM
- Added experimental hipGraph support for rocSOLVER functions

### Optimized
- Improved the performance of SYEVJ/HEEVJ.

### Changed
- STEDC, SYEVD/HEEVD and SYGVD/HEGVD now use fully implemented Divide and Conquer approach.

### Fixed
- SYEVJ/HEEVJ should now be invariant under matrix scaling.
- SYEVJ/HEEVJ should now properly output the eigenvalues when no sweeps are executed.
- Fixed GETF2\_NPVT and GETRF\_NPVT input data initialization in tests and benchmarks.
- Fixed rocblas missing from the dependency list of the rocsolver deb and rpm packages.


## rocSOLVER 3.20.0 for ROCm 5.4.0
### Added
- Partial SVD for bidiagonal matrices:
    - BDSVDX
- Partial SVD for general matrices:
    - GESVDX (with batched and strided\_batched versions)

### Changed
- Changed `ROCSOLVER_EMBED_FMT` default to `ON` for users building directly with CMake.
  This matches the existing default when building with install.sh or rmake.py.


## rocSOLVER 3.19.0 for ROCm 5.3.0
### Added
- Partial eigensolver routines for symmetric/hermitian matrices:
    - SYEVX (with batched and strided\_batched versions)
    - HEEVX (with batched and strided\_batched versions)
- Generalized symmetric- and hermitian-definite partial eigensolvers:
    - SYGVX (with batched and strided\_batched versions)
    - HEGVX (with batched and strided\_batched versions)
- Eigensolver routines for symmetric/hermitian matrices using Jacobi algorithm:
    - SYEVJ (with batched and strided\_batched versions)
    - HEEVJ (with batched and strided\_batched versions)
- Generalized symmetric- and hermitian-definite eigensolvers using Jacobi algorithm:
    - SYGVJ (with batched and strided\_batched versions)
    - HEGVJ (with batched and strided\_batched versions)
- Added --profile_kernels option to rocsolver-bench, which will include kernel calls in the
  profile log (if profile logging is enabled with --profile).

### Changed
- Changed rocsolver-bench result labels `cpu_time` and `gpu_time` to
  `cpu_time_us` and `gpu_time_us`, respectively.

### Removed
- Removed dependency on cblas from the rocsolver test and benchmark clients.

### Fixed
- Fixed incorrect SYGS2/HEGS2, SYGST/HEGST, SYGV/HEGV, and SYGVD/HEGVD results for batch counts
  larger than 32.
- Fixed STEIN memory access fault when nev is 0.
- Fixed incorrect STEBZ results for close eigenvalues when range = index.
- Fixed git unsafe repository error when building with `./install.sh -cd` as a non-root user.


## rocSOLVER 3.18.0 for ROCm 5.2.0
### Added
- Partial eigenvalue decomposition routines:
    - STEBZ
    - STEIN
- Package generation for test and benchmark executables on all supported OSes using CPack.
- Added tests for multi-level logging
- Added tests for rocsolver-bench client
- File/Folder Reorg
  - Added File/Folder Reorg Changes with backward compatibility support using ROCM-CMAKE wrapper functions.

### Fixed
- Fixed compatibility with libfmt 8.1


## rocSOLVER 3.17.0 for ROCm 5.1.0
### Optimized
- Optimized non-pivoting and batch cases of the LU factorization

### Fixed
- Fixed missing synchronization in SYTRF with `rocblas_fill_lower` that could potentially
  result in incorrect pivot values.
- Fixed multi-level logging output to file with the `ROCSOLVER_LOG_PATH`,
  `ROCSOLVER_LOG_TRACE_PATH`, `ROCSOLVER_LOG_BENCH_PATH` and `ROCSOLVER_LOG_PROFILE_PATH`
  environment variables.
- Fixed performance regression in the batched LU factorization of tiny matrices


## rocSOLVER 3.16.0 for ROCm 5.0.0
### Added
- Symmetric matrix factorizations:
    - LASYF
    - SYTF2, SYTRF (with batched and strided\_batched versions)
- Added `rocsolver_get_version_string_size` to help with version string queries
- Added `rocblas_layer_mode_ex` and the ability to print kernel calls in the trace and profile logs
- Expanded batched and strided\_batched sample programs.

### Optimized
- Improved general performance of LU factorization
- Increased parallelism of specialized kernels when compiling from source, reducing build times on multi-core systems.

### Changed
- The rocsolver-test client now prints the rocSOLVER version used to run the tests,
  rather than the version used to build them
- The rocsolver-bench client now prints the rocSOLVER version used in the benchmark

### Fixed
- Added missing stdint.h include to rocsolver.h


## rocSOLVER 3.15.0 for ROCm 4.5.0
### Added
- Eigensolver routines for symmetric/hermitian matrices using Divide and Conquer algorithm:
    - STEDC
    - SYEVD (with batched and strided\_batched versions)
    - HEEVD (with batched and strided\_batched versions)
- Generalized symmetric- and hermitian-definite eigensolvers using Divide and Conquer algorithm:
    - SYGVD (with batched and strided\_batched versions)
    - HEGVD (with batched and strided\_batched versions)
- Added --mem\_query option to rocsolver-bench, which will print the amount of device memory required
  by a function.
- Added --profile option to rocsolver-bench, which will print profile logging results for a function.
- RQ factorization routines:
    - GERQ2, GERQF (with batched and strided\_batched versions)
- Linear solvers for general square systems:
    - GESV (with batched and strided\_batched versions)
- Linear solvers for symmetric/hermitian positive definite systems:
    - POTRS (with batched and strided\_batched versions)
    - POSV (with batched and strided\_batched versions)
- Inverse of symmetric/hermitian positive definite matrices:
    - POTRI (with batched and strided\_batched versions)
- General matrix inversion without pivoting:
    - GETRI\_NPVT (with batched and strided\_batched versions)
    - GETRI\_NPVT\_OUTOFPLACE (with batched and strided\_batched versions)

### Optimized
- Improved performance of LU factorization (especially for large matrix sizes)

### Changed
- The -h option of install.sh now prints a help message, instead of doing nothing.
- libfmt 7.1 is now a dependency
- Raised minimum requirement for building rocSOLVER from source to CMake 3.13
- Raised reference LAPACK version used for rocSOLVER test and benchmark clients to v3.9.1
- Minor CMake improvements for users building from source without install.sh:
    - Removed fmt::fmt from rocsolver's public usage requirements
    - Enabled small-size optimizations by default
- Split packaging into a runtime package ('rocsolver') and a development package ('rocsolver-devel').
  The development package depends on the runtime package. To aid in the transition, the runtime
  package suggests the development package (except on CentOS 7). This use of the suggests feature
  is deprecated and will be removed in a future ROCm release.

### Fixed
- Use of the GCC / Clang `__attribute__((deprecated(...)))` extension is now guarded by compiler
  detection macros.


## rocSOLVER 3.13.0 for ROCm 4.3.0
### Added
- Linear solvers for general non-square systems:
    - GELS now supports underdetermined and transposed cases
- Inverse of triangular matrices
    - TRTRI (with batched and strided\_batched versions)
- Out-of-place general matrix inversion
    - GETRI\_OUTOFPLACE (with batched and strided\_batched versions)

### Optimized
- Improved general performance of matrix inversion (GETRI)

### Changed
- Argument names for the benchmark client now match argument names from the public API

### Fixed
- Fixed known issues with Thin-SVD. The problem was identified in the test specification, not in the thin-SVD
  implementation or the rocBLAS gemm\_batched routines.
- Benchmark client will no longer crash as a result of leading dimension or stride arguments not being provided
  on the command line.


## rocSOLVER 3.12.0 for ROCm 4.2.0
### Added
- Multi-level logging functionality
- Implementation of the Thin-SVD algorithm
- Reductions of generalized symmetric- and hermitian-definite eigenproblems:
    - SYGS2, SYGST (with batched and strided\_batched versions)
    - HEGS2, HEGST (with batched and strided\_batched versions)
- Symmetric and hermitian matrix eigensolvers:
    - SYEV (with batched and strided\_batched versions)
    - HEEV (with batched and strided\_batched versions)
- Generalized symmetric- and hermitian-definite eigensolvers:
    - SYGV (with batched and strided\_batched versions)
    - HEGV (with batched and strided\_batched versions)

### Changed
- Sorting method in STERF as original quick-sort was failing for large sizes.

### Removed
- Removed hcc compiler support

### Fixed
- Fixed GELS overwriting B even when info != 0
- Error when calling STEQR with n=1 from batched routines
- Added `roc::rocblas` to the `roc::rocsolver` CMake usage requirements
- Added rocblas to the dependency list of the rocsolver deb and rpm packages
- Fixed rocblas symbol loading with dlopen and the `RTLD_NOW | RTLD_LOCAL` options

### Known Issues
- Thin-SVD implementation is failing in some cases (in particular m=300, n=120) due to a possible
  bug in the gemm\_batched routines of rocBLAS.


## rocSOLVER 3.11.0 for ROCm 4.1.0
### Added
- Eigensolver routines for symmetric/hermitian matrices:
    - STERF, STEQR
- Linear solvers for general non-square systems:
    - GELS (API added with batched and strided\_batched versions. Only the overdetermined
      non-transpose case is implemented in this release. Other cases will return
      `rocblas_status_not_implemented` status for now.)
- Extended test coverage for functions returning info
- Changelog file
- Tridiagonalization routines for symmetric and hermitian matrices:
    - LATRD
    - SYTD2, SYTRD (with batched and strided\_batched versions)
    - HETD2, HETRD (with batched and strided\_batched versions)
- Sample code and unit test for unified memory model/Heterogeneous Memory Management (HMM)

### Optimized
- Improved performance of LU factorization of small and mid-size matrices (n <= 2048)

### Changed
- Raised minimum requirement for building rocSOLVER from source to CMake 3.8
- Switched to use semantic versioning for the library
- Enabled automatic reallocation of memory workspace in rocsolver clients

### Removed
- Removed `-DOPTIMAL` from the `roc::rocsolver` CMake usage requirements. This is an internal
  rocSOLVER definition, and does not need to be defined by library users

### Fixed
- Fixed runtime errors in debug mode caused by incorrect kernel launch bounds
- Fixed complex unit test bug caused by incorrect zaxpy function signature
- Eliminated a small memory transfer that was being done on the default stream
- Fixed GESVD right singular vectors for 1x1 matrices


## rocSOLVER 3.10.0 for ROCm 3.10.0
### Added
- Orthonormal/Unitary matrix generator routines (reverse order):
    - ORG2L, UNG2L, ORGQL, UNGQL
    - ORGTR, UNGTR
- Orthonormal/Unitary matrix multiplications routines (reverse order):
    - ORM2L, UNM2L, ORMQL, UNMQL
    - ORMTR, UNMTR

### Changed
- Major library refactoring to adopt rocBLAS memory model

### Fixed
- Returned values in parameter info of functions dealing with singularities


## rocSOLVER 3.9.0 for ROCm 3.9.0
### Added
- Improved debug build mode for developers
- QL factorization routines:
    - GEQL2, GEQLF (with batched and strided\_batched versions)
- SVD of general matrices routines:
    - GESVD (with batched and strided\_batched versions)

### Optimized
- Improved performance of mid-size matrix inversion (64 < n <= 2048)


## rocSOLVER 3.8.0 for ROCm 3.8.0
### Added
- Sample codes for C, C++ and FORTRAN
- LU factorization without pivoting routines:
    - GETF2\_NPVT, GETRF\_NPVT (with batched and strided\_batched versions)

### Optimized
- Improved performance of LU factorization of mid-size matrices (64 < n <= 2048)
- Improved performance of small-size matrix inversion (n <= 64)

### Fixed
- Ensure the public API is C compatible


## rocSOLVER 3.7.0 for ROCm 3.7.0
### Added
- LU-factorization-based matrix inverse routines:
    - GETRI (with batched and strided\_batched versions)
- SVD of bidiagonal matrices routine:
    - BDSQR

### Fixed
- Ensure congruency on the input data when executing performance tests (benchmarks)


## rocSOLVER 3.6.0 for ROCm 3.6.0
### Added
- Complex precision support for all existing rocSOLVER functions
- Bidiagonalization routines:
    - LABRD
    - GEBD2, GEBRD (with batched and strided\_batched versions)
- Integration of rocSOLVER to hipBLAS

### Optimized
- Improved performance of LU factorization of tiny matrices (n <= 64)

### Changed
- Major clients refactoring to achieve better test coverage and benchmarking


## rocSOLVER 3.5.0 for ROCm 3.5.0
### Added
- Installation script and new build procedure
- Documentation and integration with ReadTheDocs
- Orthonormal matrix multiplication routines:
    - ORM2R, ORMQR
    - ORML2, ORMLQ
    - ORMBR

### Changed
- Switched to use all rocBLAS types and enumerations
- Major library refactoring to achieve better integration and rocBLAS support
- hip-clang is now default compiler

### Deprecated
- rocSOLVER types and enumerations
- hcc compiler support
<|MERGE_RESOLUTION|>--- conflicted
+++ resolved
@@ -16,14 +16,11 @@
 ### Optimized
 
 * Improved the performance of SYEVJ
-<<<<<<< HEAD
 * Improved the performance of GEQRF
-=======
 
 ### Resolved issues
 ### Known issues
 ### Upcoming changes
->>>>>>> f13a6afa
 
 
 ## rocSOLVER 3.27.0 for ROCm 6.3.0
