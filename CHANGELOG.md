--- conflicted
+++ resolved
@@ -4,13 +4,10 @@
 
 ## (Unreleased) rocSOLVER
 ### Added
-<<<<<<< HEAD
+- SVD for general matrices using Jacobi algorithm:
+    - GESVDJ (with batched and strided\_batched versions)
 - LU factorization without pivoting for block tridiagonal matrices:
     - GEBLTTRF_NPVT (with batched, strided\_batched, and interleaved\_batched versions)
-=======
-- SVD for general matrices using Jacobi algorithm:
-    - GESVDJ (with batched and strided\_batched versions)
->>>>>>> f3167ea6
 
 ### Optimized
 - Improved the performance of SYEVJ/HEEVJ.
