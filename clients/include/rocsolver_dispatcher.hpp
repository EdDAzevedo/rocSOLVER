--- conflicted
+++ resolved
@@ -11,8 +11,6 @@
 
 #include "testing_bdsqr.hpp"
 #include "testing_bdsvdx.hpp"
-#include "testing_bttrf_npvt.hpp"
-#include "testing_bttrf_npvt_interleaved.hpp"
 #include "testing_gebd2_gebrd.hpp"
 #include "testing_geblttrf_npvt.hpp"
 #include "testing_geblttrf_npvt_interleaved.hpp"
@@ -226,13 +224,6 @@
             {"sytrf", testing_sytf2_sytrf<false, false, 1, T>},
             {"sytrf_batched", testing_sytf2_sytrf<true, true, 1, T>},
             {"sytrf_strided_batched", testing_sytf2_sytrf<false, true, 1, T>},
-<<<<<<< HEAD
-            // bttrf_npvt
-            {"bttrf_npvt", testing_bttrf_npvt<false, false, T>},
-            {"bttrf_npvt_batched", testing_bttrf_npvt<true, true, T>},
-            {"bttrf_npvt_strided_batched", testing_bttrf_npvt<false, true, T>},
-            {"bttrf_npvt_interleaved_batched", testing_bttrf_npvt_interleaved<T>},
-=======
             // geblttrf_npvt
             {"geblttrf_npvt", testing_geblttrf_npvt<false, false, T>},
             {"geblttrf_npvt_batched", testing_geblttrf_npvt<true, true, T>},
@@ -243,7 +234,6 @@
             {"geblttrs_npvt_batched", testing_geblttrs_npvt<true, true, T>},
             {"geblttrs_npvt_strided_batched", testing_geblttrs_npvt<false, true, T>},
             {"geblttrs_npvt_interleaved_batched", testing_geblttrs_npvt_interleaved<T>},
->>>>>>> 37aa3fe3
         };
 
         // Grab function from the map and execute
