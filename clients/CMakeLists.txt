--- conflicted
+++ resolved
@@ -104,15 +104,10 @@
     common/testing_sygvj_hegvj.cpp
     common/testing_sygvx_hegvx.cpp
     common/testing_lacgv.cpp
-<<<<<<< HEAD
-    common/testing_bttrf_npvt.cpp
-    common/testing_bttrf_npvt_interleaved.cpp
-=======
     common/testing_geblttrf_npvt.cpp
     common/testing_geblttrf_npvt_interleaved.cpp
     common/testing_geblttrs_npvt.cpp
     common/testing_geblttrs_npvt_interleaved.cpp
->>>>>>> 37aa3fe3
   )
   set(common_source_files
     common/lapack_host_reference.cpp
