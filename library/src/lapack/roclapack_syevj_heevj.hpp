/************************************************************************
 * Derived from
 * Gotlub & Van Loan (1996). Matrix Computations (3rd ed.).
 *     John Hopkins University Press.
 *     Section 8.4.
 * and
 * Hari & Kovac (2019). On the Convergence of Complex Jacobi Methods.
 *     Linear and Multilinear Algebra 69(3), p. 489-514.
 * Copyright (C) 2021-2024 Advanced Micro Devices, Inc.
 *
 * Redistribution and use in source and binary forms, with or without
 * modification, are permitted provided that the following conditions
 * are met:
 *
 * 1. Redistributions of source code must retain the above copyright
 *    notice, this list of conditions and the following disclaimer.
 *
 * 2. Redistributions in binary form must reproduce the above copyright
 *    notice, this list of conditions and the following disclaimer in the
 *    documentation and/or other materials provided with the distribution.
 *
 * THIS SOFTWARE IS PROVIDED BY THE AUTHOR AND CONTRIBUTORS ``AS IS'' AND
 * ANY EXPRESS OR IMPLIED WARRANTIES, INCLUDING, BUT NOT LIMITED TO, THE
 * IMPLIED WARRANTIES OF MERCHANTABILITY AND FITNESS FOR A PARTICULAR PURPOSE
 * ARE DISCLAIMED.  IN NO EVENT SHALL THE AUTHOR OR CONTRIBUTORS BE LIABLE
 * FOR ANY DIRECT, INDIRECT, INCIDENTAL, SPECIAL, EXEMPLARY, OR CONSEQUENTIAL
 * DAMAGES (INCLUDING, BUT NOT LIMITED TO, PROCUREMENT OF SUBSTITUTE GOODS
 * OR SERVICES; LOSS OF USE, DATA, OR PROFITS; OR BUSINESS INTERRUPTION)
 * HOWEVER CAUSED AND ON ANY THEORY OF LIABILITY, WHETHER IN CONTRACT, STRICT
 * LIABILITY, OR TORT (INCLUDING NEGLIGENCE OR OTHERWISE) ARISING IN ANY WAY
 * OUT OF THE USE OF THIS SOFTWARE, EVEN IF ADVISED OF THE POSSIBILITY OF
 * SUCH DAMAGE.
 * ***********************************************************************/

#pragma once

#include "lapack_device_functions.hpp"
#include "rocblas.hpp"
#include "roclapack_syev_heev.hpp"
#include "rocsolver/rocsolver.h"

ROCSOLVER_BEGIN_NAMESPACE

/************** Kernels and device functions for small size*******************/
/*****************************************************************************/

#define SYEVJ_BDIM 1024 // Max number of threads per thread-block used in syevj_small kernel

static int get_num_cu(int deviceId = 0)
{
    int ival = 0;
    auto const attr = hipDeviceAttributeMultiprocessorCount;
    HIP_CHECK(hipDeviceGetAttribute(&ival, attr, deviceId));
    return (ival);
}

/** SYEVJ_SMALL_KERNEL/RUN_SYEVJ applies the Jacobi eigenvalue algorithm to matrices of size
    n <= SYEVJ_BLOCKED_SWITCH. For each off-diagonal element A[i,j], a Jacobi rotation J is
    calculated so that (J'AJ)[i,j] = 0. J only affects rows i and j, and J' only affects
    columns i and j. Therefore, ceil(n / 2) rotations can be computed and applied
    in parallel, so long as the rotations do not conflict between threads. We use top/bottom pairs
    to obtain i's and j's that do not conflict, and cycle them to cover all off-diagonal indices.

    (Call the syevj_small_kernel with batch_count groups in z, of dim = ddx * ddy threads in x.
	Then, the run_syevj device function will be run by all threads organized in a ddx-by-ddy array.
	Normally, ddx <= ceil(n / 2), and ddy <= ceil(n / 2). Any thread with index i >= ceil(n / 2) or
	j >= ceil(n / 2) will not execute any computations). **/
template <typename T, typename S>
__device__ void run_syevj(const rocblas_int dimx,
                          const rocblas_int dimy,
                          const rocblas_int tix,
                          const rocblas_int tiy,
                          const rocblas_esort esort,
                          const rocblas_evect evect,
                          const rocblas_fill uplo,
                          const rocblas_int n,
                          T* A,
                          const rocblas_int lda,
                          const S abstol,
                          const S eps,
                          S* residual,
                          const rocblas_int max_sweeps,
                          rocblas_int* n_sweeps,
                          S* W,
                          rocblas_int* info,
                          T* Acpy,
                          S* cosines_res,
                          T* sines_diag,
                          rocblas_int* top,
                          rocblas_int* bottom)
{
    // local variables
    S c, mag, f, g, r, s;
    T s1, s2, aij, temp1, temp2;
    rocblas_int i, j;
    rocblas_int sweeps = 0;
    rocblas_int even_n = n + n % 2;
    rocblas_int half_n = even_n / 2;
    S local_res = 0;
    S local_diag = 0;

    if(tiy == 0)
    {
        // copy A to Acpy, set A to identity (if calculating eigenvectors), and calculate off-diagonal
        // squared Frobenius norm (first by column/row then sum)
        if(uplo == rocblas_fill_upper)
        {
            for(i = tix; i < n; i += dimx)
            {
                aij = A[i + i * lda];
                local_diag += std::norm(aij);
                Acpy[i + i * n] = aij;

                if(evect != rocblas_evect_none)
                    A[i + i * lda] = 1;

                for(j = n - 1; j > i; j--)
                {
                    aij = A[i + j * lda];
                    local_res += 2 * std::norm(aij);
                    Acpy[i + j * n] = aij;
                    Acpy[j + i * n] = conj(aij);

                    if(evect != rocblas_evect_none)
                    {
                        A[i + j * lda] = 0;
                        A[j + i * lda] = 0;
                    }
                }
            }
        }
        else
        {
            for(i = tix; i < n; i += dimx)
            {
                aij = A[i + i * lda];
                local_diag += std::norm(aij);
                Acpy[i + i * n] = aij;

                if(evect != rocblas_evect_none)
                    A[i + i * lda] = 1;

                for(j = 0; j < i; j++)
                {
                    aij = A[i + j * lda];
                    local_res += 2 * std::norm(aij);
                    Acpy[i + j * n] = aij;
                    Acpy[j + i * n] = conj(aij);

                    if(evect != rocblas_evect_none)
                    {
                        A[i + j * lda] = 0;
                        A[j + i * lda] = 0;
                    }
                }
            }
        }
        cosines_res[tix] = local_res;
        sines_diag[tix] = local_diag;

        // initialize top/bottom pairs
        for(i = tix; i < half_n; i += dimx)
        {
            top[i] = i * 2;
            bottom[i] = i * 2 + 1;
        }
    }
    __syncthreads();

    // set tolerance
    local_res = 0;
    local_diag = 0;
    for(i = 0; i < dimx; i++)
    {
        local_res += cosines_res[i];
        local_diag += std::real(sines_diag[i]);
    }
    S tolerance = (local_res + local_diag) * abstol * abstol;
    S small_num = get_safemin<S>() / eps;

    // execute sweeps
    rocblas_int count = (half_n - 1) / dimx + 1;
    while(sweeps < max_sweeps && local_res > tolerance)
    {
        // for each off-diagonal element (indexed using top/bottom pairs), calculate the Jacobi rotation and apply it to Acpy
        for(rocblas_int k = 0; k < even_n - 1; ++k)
        {
            for(rocblas_int cc = 0; cc < count; ++cc)
            {
                // get current top/bottom pair
                rocblas_int kx = tix + cc * dimx;
                i = kx < half_n ? top[kx] : n;
                j = kx < half_n ? bottom[kx] : n;

                // calculate current rotation J
                if(tiy == 0 && i < n && j < n)
                {
                    aij = Acpy[i + j * n];
                    mag = std::abs(aij);

                    if(mag * mag < small_num)
                    {
                        c = 1;
                        s1 = 0;
                    }
                    else
                    {
                        g = 2 * mag;
                        f = std::real(Acpy[j + j * n] - Acpy[i + i * n]);
                        f += (f < 0) ? -std::hypot(f, g) : std::hypot(f, g);
                        lartg(f, g, c, s, r);
                        s1 = s * aij / mag;
                    }
                    cosines_res[tix] = c;
                    sines_diag[tix] = s1;
                }
                __syncthreads();

                // apply J from the right and update vectors
                if(i < n && j < n)
                {
                    c = cosines_res[tix];
                    s1 = sines_diag[tix];
                    s2 = conj(s1);

                    for(rocblas_int ky = tiy; ky < half_n; ky += dimy)
                    {
                        rocblas_int y1 = ky * 2;
                        rocblas_int y2 = y1 + 1;

                        temp1 = Acpy[y1 + i * n];
                        temp2 = Acpy[y1 + j * n];
                        Acpy[y1 + i * n] = c * temp1 + s2 * temp2;
                        Acpy[y1 + j * n] = -s1 * temp1 + c * temp2;
                        if(y2 < n)
                        {
                            temp1 = Acpy[y2 + i * n];
                            temp2 = Acpy[y2 + j * n];
                            Acpy[y2 + i * n] = c * temp1 + s2 * temp2;
                            Acpy[y2 + j * n] = -s1 * temp1 + c * temp2;
                        }

                        if(evect != rocblas_evect_none)
                        {
                            temp1 = A[y1 + i * lda];
                            temp2 = A[y1 + j * lda];
                            A[y1 + i * lda] = c * temp1 + s2 * temp2;
                            A[y1 + j * lda] = -s1 * temp1 + c * temp2;
                            if(y2 < n)
                            {
                                temp1 = A[y2 + i * lda];
                                temp2 = A[y2 + j * lda];
                                A[y2 + i * lda] = c * temp1 + s2 * temp2;
                                A[y2 + j * lda] = -s1 * temp1 + c * temp2;
                            }
                        }
                    }
                }
                __syncthreads();

                // apply J' from the left
                if(i < n && j < n)
                {
                    for(rocblas_int ky = tiy; ky < half_n; ky += dimy)
                    {
                        rocblas_int y1 = ky * 2;
                        rocblas_int y2 = y1 + 1;

                        temp1 = Acpy[i + y1 * n];
                        temp2 = Acpy[j + y1 * n];
                        Acpy[i + y1 * n] = c * temp1 + s1 * temp2;
                        Acpy[j + y1 * n] = -s2 * temp1 + c * temp2;
                        if(y2 < n)
                        {
                            temp1 = Acpy[i + y2 * n];
                            temp2 = Acpy[j + y2 * n];
                            Acpy[i + y2 * n] = c * temp1 + s1 * temp2;
                            Acpy[j + y2 * n] = -s2 * temp1 + c * temp2;
                        }
                    }
                }
                __syncthreads();

                // round aij and aji to zero
                if(tiy == 0 && i < n && j < n)
                {
                    Acpy[i + j * n] = 0;
                    Acpy[j + i * n] = 0;
                }
                __syncthreads();

                // rotate top/bottom pair
                if(tiy == 0 && kx < half_n)
                {
                    if(i > 0)
                    {
                        if(i == 2 || i == even_n - 1)
                            top[kx] = i - 1;
                        else
                            top[kx] = i + ((i % 2 == 0) ? -2 : 2);
                    }
                    if(j == 2 || j == even_n - 1)
                        bottom[kx] = j - 1;
                    else
                        bottom[kx] = j + ((j % 2 == 0) ? -2 : 2);
                }
                __syncthreads();
            }
        }

        // update norm
        if(tiy == 0)
        {
            local_res = 0;

            for(i = tix; i < n; i += dimx)
            {
                for(j = 0; j < i; j++)
                    local_res += 2 * std::norm(Acpy[i + j * n]);
            }
            cosines_res[tix] = local_res;
        }
        __syncthreads();

        local_res = 0;
        for(i = 0; i < dimx; i++)
            local_res += cosines_res[i];

        sweeps++;
    }

    // finalize outputs
    if(tiy == 0)
    {
        if(tix == 0)
        {
            *residual = sqrt(local_res);
            if(sweeps <= max_sweeps)
            {
                *n_sweeps = sweeps;
                *info = 0;
            }
            else
            {
                *n_sweeps = max_sweeps;
                *info = 1;
            }
        }

        // update W
        for(i = tix; i < n; i += dimx)
            W[i] = std::real(Acpy[i + i * n]);
    }
    __syncthreads();

    // if no sort, then stop
    if(esort == rocblas_esort_none)
        return;

    //otherwise sort eigenvalues and eigenvectors by selection sort
    rocblas_int m;
    S p;
    for(j = 0; j < n - 1; j++)
    {
        m = j;
        p = W[j];
        for(i = j + 1; i < n; i++)
        {
            if(W[i] < p)
            {
                m = i;
                p = W[i];
            }
        }
        __syncthreads();

        if(m != j && tiy == 0)
        {
            if(tix == 0)
            {
                W[m] = W[j];
                W[j] = p;
            }

            if(evect != rocblas_evect_none)
            {
                for(i = tix; i < n; i += dimx)
                    swap(A[i + m * lda], A[i + j * lda]);
            }
        }
        __syncthreads();
    }
}

__host__ __device__ inline void
    syevj_get_dims(rocblas_int n, rocblas_int bdim, rocblas_int* ddx, rocblas_int* ddy)
{
    // (TODO: Some tuning could be beneficial in the future.
    //	For now, we use a max of BDIM = ddx * ddy threads.
    //	ddy is set to min(BDIM/4, ceil(n/2)) and ddx to min(BDIM/ddy, ceil(n/2)).

    rocblas_int even_n = n + n % 2;
    rocblas_int half_n = even_n / 2;
    rocblas_int y = std::min(bdim / 4, half_n);
    rocblas_int x = std::min(bdim / y, half_n);
    *ddx = x;
    *ddy = y;
}

template <typename T, typename S, typename U>
ROCSOLVER_KERNEL void __launch_bounds__(SYEVJ_BDIM) syevj_small_kernel(const rocblas_esort esort,
                                                                       const rocblas_evect evect,
                                                                       const rocblas_fill uplo,
                                                                       const rocblas_int n,
                                                                       U AA,
                                                                       const rocblas_int shiftA,
                                                                       const rocblas_int lda,
                                                                       const rocblas_stride strideA,
                                                                       const S abstol,
                                                                       const S eps,
                                                                       S* residualA,
                                                                       const rocblas_int max_sweeps,
                                                                       rocblas_int* n_sweepsA,
                                                                       S* WW,
                                                                       const rocblas_stride strideW,
                                                                       rocblas_int* infoA,
                                                                       T* AcpyA)
{
    rocblas_int tid = hipThreadIdx_x;
    rocblas_int bid = hipBlockIdx_z;
    rocblas_int even_n = n + n % 2;
    rocblas_int half_n = even_n / 2;

    // array pointers
    T* A = load_ptr_batch<T>(AA, bid, shiftA, strideA);
    T* Acpy = AcpyA + bid * n * n;
    S* W = WW + bid * strideW;
    S* residual = residualA + bid;
    rocblas_int* n_sweeps = n_sweepsA + bid;
    rocblas_int* info = infoA + bid;

    // get dimensions of 2D thread array
    rocblas_int ddx, ddy;
    syevj_get_dims(n, SYEVJ_BDIM, &ddx, &ddy);

    // shared memory
    extern __shared__ double lmem[];
    S* cosines_res = reinterpret_cast<S*>(lmem);
    T* sines_diag = reinterpret_cast<T*>(cosines_res + ddx);
    rocblas_int* top = reinterpret_cast<rocblas_int*>(sines_diag + ddx);
    rocblas_int* bottom = top + half_n;

    // re-arrange threads in 2D array
    rocblas_int tix = tid / ddy;
    rocblas_int tiy = tid % ddy;

    // execute
    run_syevj(ddx, ddy, tix, tiy, esort, evect, uplo, n, A, lda, abstol, eps, residual, max_sweeps,
              n_sweeps, W, info, Acpy, cosines_res, sines_diag, top, bottom);
}

/************** Kernels and device functions for large size*******************/
/*****************************************************************************/

/** SYEVJ_INIT copies A to Acpy, calculates the residual norm of the matrix, and
    initializes the top/bottom pairs.

    Call this kernel with batch_count groups in y, and any number of threads in x. **/
template <typename T, typename S, typename U>
ROCSOLVER_KERNEL void syevj_init(const rocblas_evect evect,
                                 const rocblas_fill uplo,
                                 const rocblas_int half_blocks,
                                 const rocblas_int n,
                                 U AA,
                                 const rocblas_int shiftA,
                                 const rocblas_int lda,
                                 const rocblas_stride strideA,
                                 S abstol,
                                 S* residual,
                                 T* AcpyA,
                                 S* norms,
                                 rocblas_int* top,
                                 rocblas_int* bottom,
                                 rocblas_int* completed)
{
    rocblas_int tid = hipThreadIdx_x;
    rocblas_int bid = hipBlockIdx_y;
    rocblas_int dimx = hipBlockDim_x;

    // local variables
    T temp;
    rocblas_int i, j;
    rocblas_int even_n = n + n % 2;
    rocblas_int half_n = even_n / 2;

    // array pointers
    T* A = load_ptr_batch<T>(AA, bid, shiftA, strideA);
    T* Acpy = AcpyA + bid * n * n;

    // shared memory
    extern __shared__ double lmem[];
    S* sh_res = reinterpret_cast<S*>(lmem);
    S* sh_diag = sh_res + dimx;

    // copy A to Acpy, set A to identity (if calculating eigenvectors), and calculate off-diagonal
    // squared Frobenius norm (by column/row)
    S local_res = 0;
    S local_diag = 0;
    if(uplo == rocblas_fill_upper)
    {
        for(i = tid; i < n; i += dimx)
        {
            temp = A[i + i * lda];
            local_diag += std::norm(temp);
            Acpy[i + i * n] = temp;

            if(evect != rocblas_evect_none)
                A[i + i * lda] = 1;

            for(j = n - 1; j > i; j--)
            {
                temp = A[i + j * lda];
                local_res += 2 * std::norm(temp);
                Acpy[i + j * n] = temp;
                Acpy[j + i * n] = conj(temp);

                if(evect != rocblas_evect_none)
                {
                    A[i + j * lda] = 0;
                    A[j + i * lda] = 0;
                }
            }
        }
    }
    else
    {
        for(i = tid; i < n; i += dimx)
        {
            temp = A[i + i * lda];
            local_diag += std::norm(temp);
            Acpy[i + i * n] = temp;

            if(evect != rocblas_evect_none)
                A[i + i * lda] = 1;

            for(j = 0; j < i; j++)
            {
                temp = A[i + j * lda];
                local_res += 2 * std::norm(temp);
                Acpy[i + j * n] = temp;
                Acpy[j + i * n] = conj(temp);

                if(evect != rocblas_evect_none)
                {
                    A[i + j * lda] = 0;
                    A[j + i * lda] = 0;
                }
            }
        }
    }
    sh_res[tid] = local_res;
    sh_diag[tid] = local_diag;
    __syncthreads();

    if(tid == 0)
    {
        for(i = 1; i < std::min(n, dimx); i++)
        {
            local_res += sh_res[i];
            local_diag += sh_diag[i];
        }

        norms[bid] = (local_res + local_diag) * abstol * abstol;
        residual[bid] = local_res;
        if(local_res < norms[bid])
        {
            completed[bid + 1] = 1;
            atomicAdd(completed, 1);
        }
    }

    // initialize top/bottom pairs
    if(bid == 0 && top && bottom)
    {
        for(i = tid; i < half_blocks; i += dimx)
        {
            top[i] = 2 * i;
            bottom[i] = 2 * i + 1;
        }
    }
}

/** SYEVJ_DIAG_KERNEL decomposes diagonal blocks of size nb <= BS2. For each off-diagonal element
    A[i,j], a Jacobi rotation J is calculated so that (J'AJ)[i,j] = 0. J only affects rows i and j,
    and J' only affects columns i and j. Therefore, ceil(nb / 2) rotations can be computed and applied
    in parallel, so long as the rotations do not conflict between threads. We use top/bottom pairs
    to obtain i's and j's that do not conflict, and cycle them to cover all off-diagonal indices.

    Call this kernel with batch_count blocks in z, and BS2 / 2 threads in x and y. Each thread block
    will work on a separate diagonal block; for a matrix consisting of b * b blocks, use b thread
    blocks in x. **/
template <typename T, typename S, typename U>
ROCSOLVER_KERNEL void syevj_diag_kernel_org(const rocblas_int n,
                                            U AA,
                                            const rocblas_int shiftA,
                                            const rocblas_int lda,
                                            const rocblas_stride strideA,
                                            const S eps,
                                            T* JA,
                                            rocblas_int* completed)
{
    rocblas_int tix = hipThreadIdx_x;
    rocblas_int tiy = hipThreadIdx_y;
    rocblas_int bid = hipBlockIdx_z;
    rocblas_int jid = bid * hipGridDim_x + hipBlockIdx_x;

    if(completed[bid + 1])
        return;

    rocblas_int nb_max = 2 * hipBlockDim_x;
    rocblas_int offset = hipBlockIdx_x * nb_max;

    // local variables
    S c, mag, f, g, r, s;
    T s1, s2, aij, temp1, temp2;
    rocblas_int i, j, k;
    rocblas_int xx1 = 2 * tix, xx2 = xx1 + 1;
    rocblas_int yy1 = 2 * tiy, yy2 = yy1 + 1;
    rocblas_int x1 = xx1 + offset, x2 = x1 + 1;
    rocblas_int y1 = yy1 + offset, y2 = y1 + 1;

    rocblas_int half_n = (n - 1) / 2 + 1;
    rocblas_int nb = std::min(2 * half_n - offset, nb_max);
    rocblas_int half_nb = nb / 2;

    if(tix >= half_nb || tiy >= half_nb)
        return;

    // array pointers
    T* A = load_ptr_batch<T>(AA, bid, shiftA, strideA);
    T* J = (JA ? JA + (jid * nb_max * nb_max) : nullptr);

    // shared memory
    extern __shared__ double lmem[];
    S* sh_cosines = reinterpret_cast<S*>(lmem);
    T* sh_sines = reinterpret_cast<T*>(sh_cosines + half_nb);
    rocblas_int* sh_top = reinterpret_cast<rocblas_int*>(sh_sines + half_nb);
    rocblas_int* sh_bottom = sh_top + half_nb;

    // initialize J to the identity
    if(J)
    {
        J[xx1 + yy1 * nb_max] = (xx1 == yy1 ? 1 : 0);
        J[xx1 + yy2 * nb_max] = 0;
        J[xx2 + yy1 * nb_max] = 0;
        J[xx2 + yy2 * nb_max] = (xx2 == yy2 ? 1 : 0);
    }

    // initialize top/bottom
    if(tiy == 0)
    {
        sh_top[tix] = x1;
        sh_bottom[tix] = x2;
    }

    S small_num = get_safemin<S>() / eps;

    // for each off-diagonal element (indexed using top/bottom pairs), calculate the Jacobi rotation and apply it to A
    i = x1;
    j = x2;
    for(k = 0; k < nb - 1; k++)
    {
        if(tiy == 0 && i < n && j < n)
        {
            aij = A[i + j * lda];
            mag = std::abs(aij);

            // calculate rotation J
            if(mag * mag < small_num)
            {
                c = 1;
                s1 = 0;
            }
            else
            {
                g = 2 * mag;
                f = std::real(A[j + j * lda] - A[i + i * lda]);
                f += (f < 0) ? -std::hypot(f, g) : std::hypot(f, g);
                lartg(f, g, c, s, r);
                s1 = s * aij / mag;
            }

            sh_cosines[tix] = c;
            sh_sines[tix] = s1;
        }
        __syncthreads();

        if(i < n && j < n)
        {
            c = sh_cosines[tix];
            s1 = sh_sines[tix];
            s2 = conj(s1);

            // store J row-wise
            if(J)
            {
                xx1 = i - offset;
                xx2 = j - offset;
                temp1 = J[xx1 + yy1 * nb_max];
                temp2 = J[xx2 + yy1 * nb_max];
                J[xx1 + yy1 * nb_max] = c * temp1 + s2 * temp2;
                J[xx2 + yy1 * nb_max] = -s1 * temp1 + c * temp2;

                if(y2 < n)
                {
                    temp1 = J[xx1 + yy2 * nb_max];
                    temp2 = J[xx2 + yy2 * nb_max];
                    J[xx1 + yy2 * nb_max] = c * temp1 + s2 * temp2;
                    J[xx2 + yy2 * nb_max] = -s1 * temp1 + c * temp2;
                }
            }

            // apply J from the right
            temp1 = A[y1 + i * lda];
            temp2 = A[y1 + j * lda];
            A[y1 + i * lda] = c * temp1 + s2 * temp2;
            A[y1 + j * lda] = -s1 * temp1 + c * temp2;

            if(y2 < n)
            {
                temp1 = A[y2 + i * lda];
                temp2 = A[y2 + j * lda];
                A[y2 + i * lda] = c * temp1 + s2 * temp2;
                A[y2 + j * lda] = -s1 * temp1 + c * temp2;
            }
        }
        __syncthreads();

        if(i < n && j < n)
        {
            // apply J' from the left
            temp1 = A[i + y1 * lda];
            temp2 = A[j + y1 * lda];
            A[i + y1 * lda] = c * temp1 + s1 * temp2;
            A[j + y1 * lda] = -s2 * temp1 + c * temp2;

            if(y2 < n)
            {
                temp1 = A[i + y2 * lda];
                temp2 = A[j + y2 * lda];
                A[i + y2 * lda] = c * temp1 + s1 * temp2;
                A[j + y2 * lda] = -s2 * temp1 + c * temp2;
            }
        }
        __syncthreads();

        if(tiy == 0 && i < n && j < n)
        {
            // round aij and aji to zero
            A[i + j * lda] = 0;
            A[j + i * lda] = 0;
        }

        // cycle top/bottom pairs
        if(tix == 1)
            i = sh_bottom[0];
        else if(tix > 1)
            i = sh_top[tix - 1];
        if(tix == half_nb - 1)
            j = sh_top[half_nb - 1];
        else
            j = sh_bottom[tix + 1];
        __syncthreads();

        if(tiy == 0)
        {
            sh_top[tix] = i;
            sh_bottom[tix] = j;
        }
    }
}

template <typename T, typename S, typename U>
ROCSOLVER_KERNEL void syevj_diag_kernel(const rocblas_int n,
                                             const rocblas_int nb_max,
                                             U AA,
                                             const rocblas_int shiftA,
                                             const rocblas_int lda,
                                             const rocblas_stride strideA,
                                             const S eps,
                                             T* JA,
                                             rocblas_int* completed,
                                             const rocblas_int batch_count)
{
    typedef rocblas_int I;

    I const bid_start = hipBlockIdx_z;
    I const bid_inc = hipGridDim_z;

    I const tix_start = hipThreadIdx_x;
    I const tix_inc = hipBlockDim_x;
    I const tiy_start = hipThreadIdx_y;
    I const tiy_inc = hipBlockDim_y;

    // -----------------------------------
    // tixy is 1D composite [tix,tiy] index
    // for all threads in the thread block
    // -----------------------------------
    I const tixy_start = tix_start + tiy_start * tix_inc;
    I const tixy_inc = tix_inc * tiy_inc;

    I const ibx_start = hipBlockIdx_x;
    I const ibx_inc = hipGridDim_x;

    auto ceil = [](auto n, auto nb) { return (((n - 1) / nb) + 1); };
    auto const blocks = ceil(n, nb_max);

    auto const half_n = ceil(n, 2);

    // --------------------------------------
    // return size of the i-th diagonal block
    // --------------------------------------
    auto bsize = [=](auto iblock) {
        auto const nb_last = n - (blocks - 1) * nb_max;
        bool const is_last_block = (iblock == (blocks - 1));
        return ((is_last_block) ? nb_last : nb_max);
    };

    // -----------------------
    // arrays in shared memory
    // -----------------------

    extern __shared__ double lmem[];
    std::byte* pfree = reinterpret_cast<std::byte*>(&(lmem[0]));

    auto const max_lds = 64 * 1024;
    auto const max_npairs = ceil(nb_max, 2);

    size_t total_bytes = 0;
    S* const sh_cosines = reinterpret_cast<S*>(pfree);
    pfree += sizeof(S) * max_npairs;
    total_bytes += sizeof(S) * max_npairs;

    T* const sh_sines = reinterpret_cast<T*>(pfree);
    pfree += sizeof(T) * max_npairs;
    total_bytes += sizeof(T) * max_npairs;

    I* const sh_top = reinterpret_cast<rocblas_int*>(pfree);
    pfree += sizeof(I) * max_npairs;
    total_bytes += sizeof(I) * max_npairs;

    I* const sh_bottom = reinterpret_cast<I*>(pfree);
    pfree += sizeof(I) * max_npairs;
    total_bytes += sizeof(I) * max_npairs;

    assert(total_bytes <= max_lds);

    S const small_num = get_safemin<S>() / eps;
    S const sqrt_small_num = std::sqrt(small_num);

    for(auto bid = bid_start; bid < batch_count; bid += bid_inc)
    {
        if(completed[bid + 1])
            continue;

        T* const A_ = load_ptr_batch<T>(AA, bid, shiftA, strideA);
        auto A = [=](auto ia, auto ja) -> T& {
            assert((0 <= ia) && (ia < n));
            assert((0 <= ja) && (ja < n));
            assert((lda >= n) && (lda >= 1));
            return (A_[ia + ja * static_cast<int64_t>(lda)]);
        };

        for(auto iblock = ibx_start; iblock < blocks; iblock += ibx_inc)
        {
            auto const jid = iblock + bid * blocks;
            T* const J_ = (JA ? JA + (jid * nb_max * nb_max) : nullptr);
            bool const use_J = (J_ != nullptr);

            auto const ldj = nb_max;
            auto J = [=](auto i, auto j) -> T& { return (J_[i + j * ldj]); };

            auto const offset = iblock * nb_max;
            auto const nb = std::min(2 * half_n - offset, nb_max);
            auto const half_nb = nb / 2;
            auto const npairs = half_nb;

            // ----------------------------------
            // Note: (i,j) are local index values
            // ----------------------------------
            auto Amat = [=](auto i, auto j) -> T& {
                auto const ia = i + offset;
                auto const ja = j + offset;
                return (A(ia, ja));
            };

            // ---------------------------
            // set J to be identity matrix
            // ---------------------------
            auto const nrowsJ = bsize(iblock);
            auto const ncolsJ = nrowsJ;
            for(auto tiy = tiy_start; tiy < ncolsJ; tiy += tiy_inc)
            {
                for(auto tix = tix_start; tix < nrowsJ; tix += tix_inc)
                {
                    bool const is_diag = (tix == tiy);
                    J(tix, tiy) = is_diag ? 1 : 0;
                }
            }

            __syncthreads();

            // ---------------------
            // initialize top/bottom
            //
            // Note: sh_top[], sh_bottom[] contain local index
            // ---------------------
            for(auto ipair = tixy_start; ipair < npairs; ipair += tixy_inc)
            {
                sh_top[ipair] = 2 * ipair;
                sh_bottom[ipair] = 2 * ipair + 1;
            }
            __syncthreads();

            auto const num_rounds = (nb - 1);
            for(I iround = 0; iround < num_rounds; iround++)
            {
                // --------------------------------------------------------------
                // for each off-diagonal element (indexed using top/bottom pairs),
                // calculate the Jacobi rotation and apply it to A
                // --------------------------------------------------------------

                // ------------------------------
                // compute the sine, cosine values
                // ------------------------------
                for(auto ipair = tixy_start; ipair < npairs; ipair += tixy_inc)
                {
                    auto const i = std::min(sh_top[ipair], sh_bottom[ipair]);
                    auto const j = std::max(sh_top[ipair], sh_bottom[ipair]);
                    auto const ia = i + offset;
                    auto const ja = j + offset;

                    S c = 1;
                    T s1 = 0;

                    sh_cosines[ipair] = c;
                    sh_sines[ipair] = s1;

                    bool const is_valid = (ia < n) && (ja < n);
                    if(!is_valid)
                        continue;

                    auto const aij = Amat(i, j);

                    auto const mag = std::abs(aij);
                    bool const is_small = (mag < sqrt_small_num);
                    if(!is_small)
                    {
                        auto const real_aii = std::real(Amat(i, j));
                        auto const real_ajj = std::real(Amat(j, j));
                        S g = 2 * mag;
                        S f = real_ajj - real_aii;
                        f += (f < 0) ? -std::hypot(f, g) : std::hypot(f, g);

                        S r = 0;
                        S s = 0;
                        lartg(f, g, c, s, r);

                        s1 = aij * (s / mag);

                        sh_cosines[ipair] = c;
                        sh_sines[ipair] = s1;
                    }
                } // end for ipair

                __syncthreads();

                for(auto ipair = tiy_start; ipair < npairs; ipair += tiy_inc)
                {
                    auto const i = std::min(sh_top[ipair], sh_bottom[ipair]);
                    auto const j = std::max(sh_top[ipair], sh_bottom[ipair]);
                    auto const ia = i + offset;
                    auto const ja = j + offset;

                    bool const is_valid = (ia < n) && (ja < n);
                    if(!is_valid)
                        continue;

                    auto const c = sh_cosines[ipair];
                    auto const s1 = sh_sines[ipair];
                    auto const s2 = conj(s1);

                    for(auto tix = tix_start; tix < nrowsJ; tix += tix_inc)
                    {
                        if(use_J)
                        {
                            // ----------------
                            // store J row-wise
                            // ----------------
                            auto const temp1 = J(i, tix);
                            auto const temp2 = J(j, tix);
                            J(i, tix) = c * temp1 + s2 * temp2;
                            J(j, tix) = -s1 * temp1 + c * temp2;
                        }

                        // --------
                        // update A
                        // --------
                        {
                            auto const temp1 = Amat(tix, i);
                            auto const temp2 = Amat(tix, j);

                            Amat(tix, i) = c * temp1 + s2 * temp2;
                            Amat(tix, j) = -s1 * temp1 + c * temp2;
                        }

                    } // end for tix
                } // end for ipair

                __syncthreads();

                for(auto ipair = tiy_start; ipair < npairs; ipair += tiy_inc)
                {
                    auto const i = std::min(sh_top[ipair], sh_bottom[ipair]);
                    auto const j = std::max(sh_top[ipair], sh_bottom[ipair]);
                    auto const ia = i + offset;
                    auto const ja = j + offset;

                    bool const is_valid = (ia < n) && (ja < n);
                    if(!is_valid)
                        continue;

                    auto const c = sh_cosines[ipair];
                    auto const s1 = sh_sines[ipair];
                    auto const s2 = conj(s1);

                    // ------------------
                    // apply J' from left
                    // ------------------
                    for(auto tix = tix_start; tix < nrowsJ; tix += tix_inc)
                    {
                        auto const temp1 = Amat(i, tix);
                        auto const temp2 = Amat(j, tix);

                        Amat(i, tix) = c * temp1 + s1 * temp2;
                        Amat(j, tix) = -s2 * temp1 + c * temp2;
                    }
                } // end for ipair
                __syncthreads();

                for(auto ipair = tixy_start; ipair < npairs; ipair += tixy_inc)
                {
                    auto const i = std::min(sh_top[ipair], sh_bottom[ipair]);
                    auto const j = std::max(sh_top[ipair], sh_bottom[ipair]);
                    auto const ia = i + offset;
                    auto const ja = j + offset;

                    bool const is_valid = (ia < n) && (ja < n);
                    if(!is_valid)
                        continue;

                    // ---------------
                    // set aij to zero
                    // ---------------

                    Amat(i, j) = 0;
                    Amat(j, i) = 0;
                }

                __syncthreads();

                {
                    assert(tixy_inc >= half_nb);

                    I const ipair = tixy_start;

                    I i = 0;
                    I j = 0;

                    // cycle top/bottom pairs
                    if(ipair == 1)
                        i = sh_bottom[0];
                    else if(ipair > 1)
                        i = ((ipair - 1) < npairs) ? sh_top[ipair - 1] : 0;

                    if(ipair == (npairs - 1))
                        j = sh_top[npairs - 1];
                    else
                        j = ((ipair + 1) < npairs) ? sh_bottom[ipair + 1] : 0;

                    __syncthreads();

                    if(ipair < npairs)
                    {
                        sh_top[ipair] = i;
                        sh_bottom[ipair] = j;
                    }
                }

                __syncthreads();
            } // end for iround
        } // end for iblock
    } // end for bid
}

template <typename T, typename S, typename U>
ROCSOLVER_KERNEL void syevj_diag_kernel_dev(const rocblas_int n,
                                        const rocblas_int nb_max,
                                        U AA,
                                        const rocblas_int shiftA,
                                        const rocblas_int lda,
                                        const rocblas_stride strideA,
                                        const S eps,
                                        T* JA,
                                        rocblas_int* completed,
                                        const rocblas_int batch_count)
{
    typedef rocblas_int I;

    auto ceil = [](auto n, auto nb) { return ((n - 1) / nb + 1); };

    auto const blocks = ceil(n, nb_max);
    // -------------------------------------------------
    // function to calculation the size of the i-th block
    // -------------------------------------------------
    auto bsize = [=](auto iblock) {
        auto const nb_last = n - (blocks - 1) * nb_max;
        bool const is_last_block = (iblock == (blocks - 1));
        return ((is_last_block) ? nb_last : nb_max);
    };

    auto const bid_start = hipBlockIdx_z;
    auto const bid_inc = hipGridDim_z;

    auto const iblock_start = hipBlockIdx_x;
    auto const iblock_inc = hipGridDim_x;

    auto const i_start = hipThreadIdx_x;
    auto const i_inc = hipBlockDim_x;
    auto const j_start = hipThreadIdx_y;
    auto const j_inc = hipBlockDim_y;

    // --------------------------------------
    // combined (i,j) into single index "ij" in 1D
    // --------------------------------------
    auto const ij_start = i_start + j_start * i_inc;
    auto const ij_inc = i_inc * j_inc;

    auto const tix_start = i_start;
    auto const tix_inc = i_inc;
    auto const tiy_start = j_start;
    auto const tiy_inc = j_inc;

    auto const n_even = n + (n % 2);
    auto const half_n = n_even / 2;

    auto const nb_max_even = nb_max + (nb_max % 2);
    auto const half_nb_max = nb_max_even / 2;
    auto const max_npairs = half_nb_max;

    // shared memory
    size_t const size_lds = 64 * 1024;
    extern __shared__ double lmem[];
    std::byte* pfree = reinterpret_cast<std::byte*>(&(lmem[0]));
    size_t total_bytes = 0;

    // ---------------------------------
    // allocate sh_sines[], sh_cosines[]
    // ---------------------------------
    size_t const size_sh_cosines = sizeof(S) * max_npairs;
    S* sh_cosines = reinterpret_cast<S*>(pfree);
    pfree += size_sh_cosines;
    total_bytes += size_sh_cosines;

    size_t const size_sh_sines = sizeof(T) * max_npairs;
    T* sh_sines = reinterpret_cast<T*>(pfree);
    pfree += size_sh_sines;
    total_bytes += size_sh_sines;

    // -------------------------------------
    // allocate arrays for independent pairs
    // -------------------------------------


    size_t const len_vec = 2 * max_npairs;
    size_t const size_vec = sizeof(I) * len_vec;
    I* vec = reinterpret_cast<I*>(pfree);
    pfree += size_vec;
    total_bytes += size_vec;

    assert(total_bytes <= size_lds);

    // ------------------------
    // allocate  Ash_[]
    // ------------------------

    auto const ldAsh = nb_max;
    size_t const size_Ash = sizeof(T) * (ldAsh * nb_max);
    T* const Ash_ = reinterpret_cast<T*>(pfree);
    pfree += size_Ash;
    total_bytes += size_Ash;
    // bool const use_Ash = (total_bytes <= size_lds);
    bool const use_Ash = false;

    auto Ash = [=](auto i, auto j) -> T& { return (Ash_[i + j * ldAsh]); };

    // ------------------------
    // allocate  Jsh_[]
    // ------------------------
    auto const ldj = nb_max;
    auto const len_Jsh = (ldj * nb_max);
    size_t const size_Jsh = sizeof(T) * len_Jsh;
    T* const Jsh_ =  reinterpret_cast<T*>(pfree) ;
    pfree +=  size_Jsh ;
    total_bytes +=  size_Jsh;
    // bool const use_Jsh = (total_bytes <= size_lds);
    bool const use_Jsh = false;

    S const small_num = get_safemin<S>() / eps;
    S const sqrt_small_num = std::sqrt(small_num);

    for(auto bid = bid_start; bid < batch_count; bid += bid_inc)
    {
        if(completed[bid + 1])
            continue;

        T* const A_ = load_ptr_batch<T>(AA, bid, shiftA, strideA);
        auto A = [=](auto ia, auto ja) -> T& { return (A_[ia + ja * static_cast<int64_t>(lda)]); };

        // -------------------------------------------
        // work on the diagonal block A[iblock,iblock]
        // -------------------------------------------
        for(auto iblock = iblock_start; iblock < blocks; iblock += iblock_inc)
        {
            auto const offset = iblock * nb_max;
            auto const jid = iblock + bid * blocks;
            T* const J_ = (JA ? JA + (jid * (nb_max * nb_max)) : nullptr);
            bool const use_J = (J_ != nullptr);

            auto const nb = bsize(iblock);
            auto const nb_even = nb + (nb % 2);
            auto const half_nb = nb_even / 2;
            auto const npairs = half_nb;

            auto const nrowsJ = nb_max;
            auto const ncolsJ = nrowsJ;
            auto const nrowsAmat = nb;
            auto const ncolsAmat = nb;

            auto J = [=](auto i, auto j) -> T& {
                assert(J_ != nullptr);

                return (J_[i + j * ldj]);
            };

            auto Jsh = [=](auto i, auto j) -> T& {
                assert(use_Jsh);

                return (Jsh_[i + j * ldj]);
            };

            T* const Jmat_ = (use_Jsh) ? Jsh_ : J_;
            auto Jmat = [=](auto i, auto j) -> T& {
                assert(use_J);
                assert(Jmat_ != nullptr);

                return (Jmat_[i + j * ldj]);
            };

            auto tb_pair = [=](auto i, auto ipair) {
                assert((0 <= i) && (i <= 1));
                assert((0 <= ipair) && (ipair < npairs));

                auto const m = 2 * npairs;

                auto map = [=](auto ip) {
                    auto const ival0 = (m - 1) - 1;
                    bool const is_even = ((ip % 2) == 0);
                    bool const is_last = (ip == (m - 1));
                    auto const j = (ip - 1) / 2;

                    return (is_last ? (m - 1) : is_even ? (ip / 2) : ival0 - j);
                };

                auto const ip = map(i + 2 * ipair);
                assert((0 <= ip) && (ip < nb_even));

                return (vec[ip]);
            };

            auto rotate = [=](auto const npairs) {
                // ------------------------------------------
                // parallel algorithms need to have
                // sufficient number of threads and registers
                //
                // note the last position vec[m-1] stays fixed
                // ------------------------------------------
                // bool use_serial = (  ij_inc < (m-1) );

                auto const m = 2 * npairs;
                bool const use_parallel = (ij_inc >= (m - 1));
                // bool const use_serial = (!use_parallel);
                bool const use_serial = true;

                if(use_serial)
                {
                    bool const is_root = (ij_start == 0);

                    if(is_root)
                    {
                        auto const v0 = vec[0];
                        for(auto i = 1; i <= (m - 2); i++)
                        {
                            vec[i - 1] = vec[i];
                        };
                        vec[m - 2] = v0;
                    }
                }
                else
                {
                    assert(ij_inc >= (m - 1));

                    auto const ij = ij_start;
                    auto const v_ij = (ij <= (m - 2)) ? vec[ij] : 0;

                    // for(auto ij=ij_start; ij < (m-1); ij += ij_inc) { v_ij = vec[ ij ]; }

                    __syncthreads();

                    for(auto ij = ij_start; ij <= (m - 2); ij += ij_inc)
                    {
                        if(ij >= 1)
                        {
                            vec[ij - 1] = v_ij;
                        }
                        else
                        {
                            vec[(m - 2)] = v_ij;
                        }
                    }

                } // end if use_serial
                __syncthreads();
            };

            auto init_tb_pair = [=](auto npairs) {
                auto const m = 2 * npairs;
                __syncthreads();
                for(auto ij = ij_start; ij < m; ij += ij_inc)
                {
                    vec[ij] = ij;
                };
                __syncthreads();
            };

            // -----------------------------------
            // note Amat looks like nb by nb matrix
            // -----------------------------------
            T* const Amat_ = (use_Ash) ? Ash_ : A_ + idx2D(offset, offset, lda);
            auto const ldAmat = (use_Ash) ? ldAsh : lda;
            auto Amat0 = [=](auto i, auto j) -> T& {
                assert((0 <= i) && (i < nrowsAmat));
                assert((0 <= j) && (j < ncolsAmat));

                return (Amat_[i + j * ldAmat]);
            };

            auto Amat = [=](auto i, auto j) -> T& {
                assert((0 <= i) && (i < nrowsAmat));
                assert((0 <= j) && (j < ncolsAmat));
                if(use_Ash)
                {
                    return (Ash_[i + j * ldAsh]);
                }
                else
                {
                    auto const ia = i + offset;
                    auto const ja = j + offset;
                    return (A(ia, ja));
                }
            };

            if(use_J)
            {
                // -----------------------------
                // initialize to identity matrix
                // -----------------------------

                T const one = 1;
		T const zero = 0;

                for(auto j = j_start; j < ncolsJ; j += j_inc)
                {
                    for(auto i = i_start; i < nrowsJ; i += i_inc)
                    {
                        bool const is_diagonal = (i == j);
                        Jmat(i, j) = (is_diagonal) ? one : zero;
                    }
                }
                __syncthreads();
            }

            if(use_Ash)
            {
                // -----------------------------
                // load A into LDS shared memory
                // -----------------------------

                for(auto j = j_start; j < ncolsAmat; j += j_inc)
                {
                    for(auto i = i_start; i < nrowsAmat; i += i_inc)
                    {
                        auto const ia = offset + i;
                        auto const ja = offset + j;
                        Ash(i, j) = A(ia, ja);
                    }
                }
                __syncthreads();
            }

#ifdef NDEBUG
#else
            auto cal_offd_norm = [=](auto& dnorm) {
                dnorm = 0;
                for(auto j = 0; j < ncolsAmat; j++)
                {
                    for(auto i = 0; i < nrowsAmat; i++)
                    {
                        bool const is_diagonal = (i == j);
                        auto const ia = offset + i;
                        auto const ja = offset + j;
                        T const aij = (is_diagonal) ? 0 : A(ia, ja);
                        dnorm += std::norm(aij);
                    }
                }
                dnorm = std::sqrt(dnorm);
            };

            double offdiag_norm_init = 0;

            if(ij_start == 0)
            {
                cal_offd_norm(offdiag_norm_init);
            }

            for(auto j = j_start; j < ncolsJ; j += j_inc)
            {
                for(auto i = i_start; i < nrowsJ; i += i_inc)
                {
                    bool const is_diag = (i == j);
                    T const id_ij = (is_diag) ? 1 : 0;
                    bool const isok = (Jmat(i, j) == id_ij);
                    assert(isok);
                }
            }
            __syncthreads();
#endif

            init_tb_pair(npairs);

            auto const num_pass = (2 * npairs - 1);
            for(auto ipass = 0; ipass < num_pass; ipass++)
            {
                // ---------------------------------
                // generate sh_cosines[], sh_sines[]
                // ---------------------------------
#ifdef NDEBUG
#else
                if(iblock == (blocks - 1))
                {
                    if(ij_start == 0)
                    {
                        printf("ipass=%d,n=%d,blocks=%d,bsize=%d,npairs=%d\n", ipass, n, blocks,
                               bsize(iblock), npairs);
                        for(auto ipair = 0; ipair < npairs; ipair++)
                        {
                            printf("(%d,%d) ", tb_pair(0, ipair), tb_pair(1, ipair));
                        };
                        printf("\n");
                    }
                }
#endif

                for(auto ipair = ij_start; ipair < npairs; ipair += ij_inc)
                {
                    auto const i = std::min(tb_pair(0, ipair), tb_pair(1, ipair));
                    auto const j = std::max(tb_pair(0, ipair), tb_pair(1, ipair));

                    // ----------------------------------------------
                    // default initialized value as identity rotation
                    // ----------------------------------------------
                    double c = 1;
                    T s1 = 0;

                    sh_cosines[ipair] = c;
                    sh_sines[ipair] = s1;

                    // ----------------------------------------------------------
                    // for each off-diagonal element (indexed using top/bottom pairs),
                    // calculate the Jacobi rotation and apply it to A
                    // ----------------------------------------------------------

                    {
                        auto const ia = i + offset;
                        auto const ja = j + offset;
                        bool is_valid = (ia < n) && (ja < n);
                        if(!is_valid)
                            continue;
                    }

                    auto const aij = Amat(i, j);
                    double const mag = std::abs(aij);

                    // bool const is_small = (mag < sqrt_small_num);
                    bool const is_small = (mag*mag < small_num);
                    // calculate rotation J
                    if(!is_small)
                    {

                        double const real_aii = std::real(Amat(i, i));
                        double const real_ajj = std::real(Amat(j, j));

                        double g = 2 * mag;
                        // S f = std::real(Amat(ja, ja) - Amat(ia, ia));
                        double f = real_ajj - real_aii;
                        f += (f < 0) ? -std::hypot(f, g) : std::hypot(f, g);

                        double r = 1;
                        double s = 0;
                        lartg(f, g, c, s, r);

                        s1 = aij * (s / mag);
                    }

                    sh_cosines[ipair] = c;
                    sh_sines[ipair] = s1;

#ifdef NDEBUG
#else
                    {
                        double const tol = 1e-6;
                        assert(std::abs((c * c + s1 * conj(s1)) - 1) <= tol);
                    }
#endif

                } // end for ij

                __syncthreads();

                if(use_J)
                {
                    for(auto ipair = tiy_start; ipair < npairs; ipair += tiy_inc)
                    {
                        auto const i = std::min(tb_pair(0, ipair), tb_pair(1, ipair));
                        auto const j = std::max(tb_pair(0, ipair), tb_pair(1, ipair));

                        {
                            auto const ia = i + offset;
                            auto const ja = j + offset;
                            bool const is_valid = (ia < n) && (ja < n);
                            if(!is_valid)
                                continue;
                        }

                        S const c = sh_cosines[ipair];
                        T const s1 = sh_sines[ipair];
                        T const s2 = conj(s1);

                        for(auto tix = tix_start; tix < ncolsJ; tix += tix_inc)
                        {
                            // ----------------
                            // store J row-wise
                            // ----------------
                            {
                                T const temp1 = Jmat(i, tix);
                                T const temp2 = Jmat(j, tix);
                                Jmat(i, tix) = c * temp1 + s2 * temp2;
                                Jmat(j, tix) = -s1 * temp1 + c * temp2;
                            }
                        }
                    } // end for ipair
                }

                __syncthreads();

                for(auto ipair = tiy_start; ipair < npairs; ipair += tiy_inc)
                {
                    auto const i = std::min(tb_pair(0, ipair), tb_pair(1, ipair));
                    auto const j = std::max(tb_pair(0, ipair), tb_pair(1, ipair));

                    {
                        auto const ia = i + offset;
                        auto const ja = j + offset;
                        bool const is_valid = (ia < n) && (ja < n);
                        if(!is_valid)
                            continue;
                    }

                    S const c = sh_cosines[ipair];
                    T const s1 = sh_sines[ipair];
                    T const s2 = conj(s1);

                    for(auto tix = tix_start; tix < nrowsAmat; tix += tix_inc)
                    {
                        // -----------------------------
                        // apply rotation from the right
                        // -----------------------------
                        {
                            auto const temp1 = A(tix, i);
                            auto const temp2 = A(tix, j);
                            Amat(tix, i) = c * temp1 + s2 * temp2;
                            Amat(tix, j) = -s1 * temp1 + c * temp2;
                        }
                    } 
                } // end for ipair

                __syncthreads();

                for(auto ipair = tiy_start; ipair < npairs; ipair += tiy_inc)
                {
                    auto const i = std::min(tb_pair(0, ipair), tb_pair(1, ipair));
                    auto const j = std::max(tb_pair(0, ipair), tb_pair(1, ipair));

                    {
                        auto const ia = i + offset;
                        auto const ja = j + offset;
                        bool const is_valid = (ia < n) && (ja < n);
                        if(!is_valid)
                            continue;
                    }

                    S const c = sh_cosines[ipair];
                    T const s1 = sh_sines[ipair];
                    T const s2 = conj(s1);

                    for(auto tix = tix_start; tix < ncolsAmat; tix += tix_inc)
                    {
                        // ----------------------
                        // apply J' from the left
                        // ----------------------
                        auto const temp1 = Amat(i, tix);
                        auto const temp2 = Amat(j, tix);
                        Amat(i, tix) = c * temp1 + s1 * temp2;
                        Amat(j, tix) = -s2 * temp1 + c * temp2;
                    } // end for tix
                } // end for tix

                __syncthreads();

	       bool const round_aij_aji_to_zero = false;
               if (round_aij_aji_to_zero) {
                for(auto ipair = ij_start; ipair < npairs; ipair += ij_inc)
                {
                    auto const i = tb_pair(0, ipair);
                    auto const j = tb_pair(1, ipair);

                    {
                        auto const ia = i + offset;
                        auto const ja = j + offset;
                        bool const is_valid = (ia < n) && (ja < n);
                        if(!is_valid)
                            continue;
                    }

                    // round aij and aji to zero
                    Amat(i, j) = 0;
                    Amat(j, i) = 0;
                } // end for ij

                __syncthreads();
	       }

                // ---------------------
                // rotate cycle pairs
                // ---------------------

                rotate(npairs);

                __syncthreads();

            } // end for ipass

            __syncthreads();

            if(use_J && use_Jsh)
            {
                // ---------------------------------------------------
                // write out rotation matrix from LDS to device memory
                // ---------------------------------------------------

                for(auto ij = ij_start; ij < len_Jsh; ij += ij_inc)
                {
                    J_[ij] = Jsh_[ij];
                };

                __syncthreads();
            }

            if(use_Ash)
            {
                // ------------------------------------------
                // write out modified diagonal submatrix of A
                // from LDS to device memory
                // ------------------------------------------

                for(auto j = j_start; j < ncolsAmat; j += j_inc)
                {
                    for(auto i = i_start; i < nrowsAmat; i += i_inc)
                    {
                        auto const ia = i + offset;
                        auto const ja = j + offset;
                        A(ia, ja) = Ash(i, j);
                    }
                }
                __syncthreads();
            }
            __syncthreads();

#ifdef NDEBUG
#else

            bool const check_J = true;
            if(check_J)
            {
                // ----------------------------
                // double check J is orthogonal
                // check  J' * J == identity
                // ----------------------------
                __syncthreads();

                if(use_J)
                {
                    double const tol = nrowsJ * eps;
                    auto nerrors = 0;
                    for(auto j = j_start; j < ncolsJ; j += j_inc)
                    {
                        for(auto i = i_start; i < nrowsJ; i += i_inc)
                        {
                            T eij = 0;
                            for(auto k = 0; k < nrowsJ; k++)
                            {
                                auto const Jt_ik = conj(Jmat(i, k));
                                auto const J_kj = Jmat(j, k);
                                eij += Jt_ik * J_kj;
                            }
                            T const id_ij = (i == j) ? 1 : 0;
                            double const diff = std::abs(id_ij - eij);

                            bool const isok = (diff <= tol);
                            if(!isok)
                            {
                                printf("iblock=%d,i=%d,j=%d,diff=%le,eij=%le\n", iblock, i, j, diff,
                                       (double)std::real(eij));
                                nerrors += 1;
                            }
                        }
                    }
                    assert(nerrors == 0);
                }

                __syncthreads();

                // compute norm of off diagonal

                double offdiag_norm_final = 0;
                if(ij_start == 0)
                {
                    cal_offd_norm(offdiag_norm_final);

                    printf("iblock=%d,offdiag_norm_init=%le,offdiag_norm_final=%le\n", iblock,
                           offdiag_norm_init, offdiag_norm_final);
                }
                __syncthreads();
            }
#endif

        } // end for iblock
    } // end for bid
}

/** SYEVJ_DIAG_ROTATE rotates off-diagonal blocks of size nb <= BS2 using the rotations calculated
    by SYEVJ_DIAG_KERNEL.

    Call this kernel with batch_count groups in z, and BS2 threads in x and y. Each thread group
    will work on a separate off-diagonal block; for a matrix consisting of b * b blocks, use b groups
    in x and b - 1 groups in y. **/
template <bool APPLY_LEFT, typename T, typename S, typename U>
ROCSOLVER_KERNEL void syevj_diag_rotate_org(const bool skip_block,
                                            const rocblas_int n,
                                            U AA,
                                            const rocblas_int shiftA,
                                            const rocblas_int lda,
                                            const rocblas_stride strideA,
                                            T* JA,
                                            rocblas_int* completed)
{
    rocblas_int tix = hipThreadIdx_x;
    rocblas_int tiy = hipThreadIdx_y;
    rocblas_int bix = hipBlockIdx_x;
    rocblas_int biy = hipBlockIdx_y;
    rocblas_int bid = hipBlockIdx_z;
    rocblas_int jid = bid * hipGridDim_x + bix;

    if(completed[bid + 1])
        return;
    if(skip_block && bix == biy)
        return;

    rocblas_int nb_max = hipBlockDim_x;
    rocblas_int offsetx = bix * nb_max;
    rocblas_int offsety = biy * nb_max;

    // local variables
    T temp;
    rocblas_int k;
    rocblas_int x = tix + offsetx;
    rocblas_int y = tiy + offsety;

    rocblas_int nb = std::min(n - offsetx, nb_max);

    if(x >= n || y >= n)
        return;

    // array pointers
    T* A = load_ptr_batch<T>(AA, bid, shiftA, strideA);
    T* J = JA + (jid * nb_max * nb_max);

    // apply J to the current block
    if(!APPLY_LEFT)
    {
        temp = 0;
        for(k = 0; k < nb; k++)
            temp += J[tix + k * nb_max] * A[y + (k + offsetx) * lda];
        __syncthreads();
        A[y + x * lda] = temp;
    }
    else
    {
        temp = 0;
        for(k = 0; k < nb; k++)
            temp += conj(J[tix + k * nb_max]) * A[(k + offsetx) + y * lda];
        __syncthreads();
        A[x + y * lda] = temp;
    }
}

template <bool APPLY_LEFT, typename T, typename S, typename U>
ROCSOLVER_KERNEL void syevj_diag_rotate(const bool skip_block,
                                        const rocblas_int nb_max,
                                        const rocblas_int n,
                                        U AA,
                                        const rocblas_int shiftA,
                                        const rocblas_int lda,
                                        const rocblas_stride strideA,
                                        T* JA,
                                        rocblas_int* completed,
                                        rocblas_int batch_count)
{
    bool constexpr APPLY_RIGHT = (!APPLY_LEFT);

    auto const i_start = hipThreadIdx_x;
    auto const i_inc = hipBlockDim_x;

    auto const j_start = hipThreadIdx_y;
    auto const j_inc = hipBlockDim_y;

    auto const bix_start = hipBlockIdx_x;
    auto const bix_inc = hipGridDim_x;

    auto const biy_start = hipBlockIdx_y;
    auto const biy_inc = hipGridDim_y;

    auto const bid_start = hipBlockIdx_z;
    auto const bid_inc = hipGridDim_z;

    auto const blocks = ceil(n, nb_max);

    // -------------------------------------------------
    // function to calculation the size of the i-th block
    // -------------------------------------------------
    auto bsize = [=](auto iblock) {
        auto const nb_last = n - (blocks - 1) * nb_max;
        bool const is_last_block = (iblock == (blocks - 1));
        return ((is_last_block) ? nb_last : nb_max);
    };

    extern double lmem[];
    size_t total_bytes = 0;
    T* pfree = reinterpret_cast<T*>(&(lmem[0]));

    auto const len_Ash = nb_max * nb_max;

    T* Ash_ = pfree;
    pfree += len_Ash;
    total_bytes += sizeof(T) * len_Ash;

    auto Ash = [=](auto i, auto j) -> T& {
        auto const ldAsh = nb_max;
        return (Ash_[i + j * ldAsh]);
    };

    // ----------------------------------------------------------------
    // Need to store a copy of A[iblock,kblock] or A[kblock,iblock] in LDS
    // to implement in-place update
    // ----------------------------------------------------------------
    size_t const max_lds = 64 * 1024;
    assert(total_bytes <= max_lds);

    size_t const len_Jsh = nb_max * nb_max;
    T* Jsh_ = pfree;
    pfree += len_Jsh;
    total_bytes += sizeof(T) * len_Jsh;

    // ----------------------------------------------------------------
    // Optional to store J into LDS if there is sufficient space in LDS
    // ----------------------------------------------------------------
    bool const use_Jsh = (total_bytes <= max_lds);

    for(auto bid = bid_start; bid < batch_count; bid += bid_inc)
    {
        if(completed[bid + 1])
            continue;

        T* const A_ = load_ptr_batch<T>(AA, bid, shiftA, strideA);

        auto A = [=](auto i, auto j) -> T& { return (A_[i + j * static_cast<int64_t>(lda)]); };

        for(auto bix = bix_start; bix < blocks; bix += bix_inc)
        {
            auto const jid = bix + bid * blocks;

            T* const J_ = JA + (jid * (nb_max * nb_max));

            T* Jmat_ = (use_Jsh) ? Jsh_ : J_;
            auto Jmat = [=](auto i, auto j) -> const T {
                auto const ldj = nb_max;
                return (Jmat_[i + j * ldj]);
            };

            auto const iblock = bix;
            auto const nrowsJ = bsize(iblock);
            auto const ncolsJ = nrowsJ;

            if(use_Jsh)
            {
                // ---------------
                // load J into Jsh in LDS
                // ---------------
                __syncthreads();
                auto const ij_start = i_start + j_start * i_inc;
                auto const ij_inc = i_inc * j_inc;
                auto const len_Jsh = nb_max * nb_max;

                for(auto ij = ij_start; ij < len_Jsh; ij += ij_inc)
                {
                    Jsh_[ij] = J_[ij];
                }
                __syncthreads();
            }

            for(auto biy = biy_start; biy < blocks; biy += biy_inc)
            {
                auto const kblock = biy;
                bool const is_diagonal_block = (iblock == kblock);

                // -----------------------------------------------------------
                // need to skip the diagonal when updating matrix A
                // since the diagonal block has already been updated when
                // generating the rotation matrix J
                // However, diagonal block must also be updated when processing
                // matrix V of eigenvectors
                // -----------------------------------------------------------
                if(skip_block && is_diagonal_block)
                    continue;

                auto const offseti = iblock * nb_max;
                auto const offsetk = kblock * nb_max;

                //  -------------------------------------
                //  use A[iblock,kblock] if (APPLY_LEFT)
                //  use A[kblock,iblock] if (APPLY_RIGHT)
                //  -------------------------------------
                auto const nrows_Ash = (APPLY_LEFT) ? bsize(iblock) : bsize(kblock);
                auto const ncols_Ash = (APPLY_LEFT) ? bsize(kblock) : bsize(iblock);

                // ----------------------------------------------
                // functions to map between local index (tix,tiy)
                // to global index (ia,ja)
                // ----------------------------------------------
                auto get_ia = [=](auto tix) {
                    auto const ia = (APPLY_LEFT) ? tix + offseti : tix + offsetk;
                    return (ia);
                };

                auto get_ja = [=](auto tiy) {
                    auto const ja = (APPLY_LEFT) ? tiy + offsetk : tiy + offseti;
                    return (ja);
                };

                {
                    //  ------------------------------------------------
                    //  load block of A[iblock,kblock]  into Ash in LDS if (APPLY_LEFT)
                    //  load block of A[kblock,iblock]  into Ash in LDS if (APPLY_RIGHT)
                    //  ------------------------------------------------
                    __syncthreads();

                    for(auto j = j_start; j < ncols_Ash; j += j_inc)
                    {
                        for(auto i = i_start; i < nrows_Ash; i += i_inc)
                        {
                            auto const ia = get_ia(i);
                            auto const ja = get_ja(j);
                            Ash(i, j) = A(ia, ja);
                        }
                    }
                    __syncthreads();
                }

                // ----------------------------
                // apply J to the current block
                // ----------------------------
                if(APPLY_RIGHT)
                {
                    // ---------------------
                    // A <- A * transpose(J)
                    // ---------------------
                    for(auto j = j_start; j < ncols_Ash; j += j_inc)
                    {
                        for(auto i = i_start; i < nrows_Ash; i += i_inc)
                        {
                            T aij = 0;
                            for(auto k = 0; k < ncolsJ; k++)
                            {
                                auto const aik = Ash(i, k);
                                auto const Jt_kj = Jmat(j, k);

                                aij += aik * Jt_kj;
                            }
                            auto const ia = get_ia(i);
                            auto const ja = get_ja(j);
                            A(ia, ja) = aij;
                        }
                    }

                    __syncthreads();
                }
                else
                {
                    // ----------------
                    // APPLY_LEFT
                    // A <- conj(J) * A
                    // ----------------

                    for(auto j = j_start; j < ncols_Ash; j += j_inc)
                    {
                        for(auto i = i_start; i < nrows_Ash; i += i_inc)
                        {
                            T aij = 0;
                            for(auto k = 0; k < ncolsJ; k++)
                            {
                                auto const Jc_ik = conj(Jmat(i, k));
                                auto const akj = Ash(k, j);
                                aij += Jc_ik * akj;
                            }
                            auto const ia = get_ia(i);
                            auto const ja = get_ja(j);
                            A(ia, ja) = aij;
                        }
                    }
                    __syncthreads();
                }

            } // end for kblock
        } // end for iblock
    } // end for bid
}

/** SYEVJ_OFFD_KERNEL decomposes off-diagonal blocks of size nb <= BS2. For each element in the block
    (which is an off-diagonal element A[i,j] in the matrix A), a Jacobi rotation J is calculated so that
    (J'AJ)[i,j] = 0. J only affects rows i and j, and J' only affects columns i and j. Therefore,
    nb rotations can be computed and applied in parallel, so long as the rotations do not conflict between
    threads. We select the initial set of i's and j's to span the block's diagonal, and iteratively move
    to the right (wrapping around as necessary) to cover all indices.

    Since A[i,i], A[j,j], and A[j,i] are all in separate blocks, we also need to ensure that
    rotations do not conflict between thread groups. We use block-level top/bottom pairs
    to obtain off-diagonal block indices that do not conflict.

    Call this kernel with batch_count groups in z, and BS2 threads in x and y. Each thread group
    will work on four matrix blocks; for a matrix consisting of b * b blocks, use b / 2 groups in x. **/
template <typename T, typename S, typename U>
ROCSOLVER_KERNEL void syevj_offd_kernel_org(const rocblas_int blocks,
                                            const rocblas_int n,
                                            U AA,
                                            const rocblas_int shiftA,
                                            const rocblas_int lda,
                                            const rocblas_stride strideA,
                                            const S eps,
                                            T* JA,
                                            rocblas_int* top,
                                            rocblas_int* bottom,
                                            rocblas_int* completed)
{
    rocblas_int tix = hipThreadIdx_x;
    rocblas_int tiy = hipThreadIdx_y;
    rocblas_int bid = hipBlockIdx_z;
    rocblas_int jid = bid * hipGridDim_x + hipBlockIdx_x;

    if(completed[bid + 1])
        return;

    rocblas_int i = top[hipBlockIdx_x];
    rocblas_int j = bottom[hipBlockIdx_x];
    if(i >= blocks || j >= blocks)
        return;
    if(i > j)
        swap(i, j);

    rocblas_int nb_max = hipBlockDim_x;
    rocblas_int offseti = i * nb_max;
    rocblas_int offsetj = j * nb_max;
    rocblas_int ldj = 2 * nb_max;

    // local variables
    S c, mag, f, g, r, s;
    T s1, s2, aij, temp1, temp2;
    rocblas_int k;
    rocblas_int xx1 = tix, xx2 = tix + nb_max;
    rocblas_int yy1 = tiy, yy2 = tiy + nb_max;
    rocblas_int x1 = tix + offseti, x2 = tix + offsetj;
    rocblas_int y1 = tiy + offseti, y2 = tiy + offsetj;

    if(y1 >= n)
        return;

    // array pointers
    T* A = load_ptr_batch<T>(AA, bid, shiftA, strideA);
    T* J = (JA ? JA + (jid * 4 * nb_max * nb_max) : nullptr);

    // shared memory
    extern __shared__ double lmem[];
    S* sh_cosines = reinterpret_cast<S*>(lmem);
    T* sh_sines = reinterpret_cast<T*>(sh_cosines + nb_max);

    // initialize J to the identity
    if(J)
    {
        J[xx1 + yy1 * ldj] = (xx1 == yy1 ? 1 : 0);
        J[xx1 + yy2 * ldj] = 0;
        J[xx2 + yy1 * ldj] = 0;
        J[xx2 + yy2 * ldj] = (xx2 == yy2 ? 1 : 0);
    }

    S small_num = get_safemin<S>() / eps;

    // for each element, calculate the Jacobi rotation and apply it to A
    for(k = 0; k < nb_max; k++)
    {
        // get element indices
        i = x1;
        j = (tix + k) % nb_max + offsetj;

        if(tiy == 0 && i < n && j < n)
        {
            aij = A[i + j * lda];
            mag = std::abs(aij);

            // calculate rotation J
            if(mag * mag < small_num)
            {
                c = 1;
                s1 = 0;
            }
            else
            {
                g = 2 * mag;
                f = std::real(A[j + j * lda] - A[i + i * lda]);
                f += (f < 0) ? -std::hypot(f, g) : std::hypot(f, g);
                lartg(f, g, c, s, r);
                s1 = s * aij / mag;
            }

            sh_cosines[tix] = c;
            sh_sines[tix] = s1;
        }
        __syncthreads();

        if(i < n && j < n)
        {
            c = sh_cosines[tix];
            s1 = sh_sines[tix];
            s2 = conj(s1);

            // store J row-wise
            if(J)
            {
                xx1 = i - offseti;
                xx2 = j - offsetj + nb_max;
                temp1 = J[xx1 + yy1 * ldj];
                temp2 = J[xx2 + yy1 * ldj];
                J[xx1 + yy1 * ldj] = c * temp1 + s2 * temp2;
                J[xx2 + yy1 * ldj] = -s1 * temp1 + c * temp2;

                if(y2 < n)
                {
                    temp1 = J[xx1 + yy2 * ldj];
                    temp2 = J[xx2 + yy2 * ldj];
                    J[xx1 + yy2 * ldj] = c * temp1 + s2 * temp2;
                    J[xx2 + yy2 * ldj] = -s1 * temp1 + c * temp2;
                }
            }

            // apply J from the right
            temp1 = A[y1 + i * lda];
            temp2 = A[y1 + j * lda];
            A[y1 + i * lda] = c * temp1 + s2 * temp2;
            A[y1 + j * lda] = -s1 * temp1 + c * temp2;

            if(y2 < n)
            {
                temp1 = A[y2 + i * lda];
                temp2 = A[y2 + j * lda];
                A[y2 + i * lda] = c * temp1 + s2 * temp2;
                A[y2 + j * lda] = -s1 * temp1 + c * temp2;
            }
        }
        __syncthreads();

        if(i < n && j < n)
        {
            // apply J' from the left
            temp1 = A[i + y1 * lda];
            temp2 = A[j + y1 * lda];
            A[i + y1 * lda] = c * temp1 + s1 * temp2;
            A[j + y1 * lda] = -s2 * temp1 + c * temp2;

            if(y2 < n)
            {
                temp1 = A[i + y2 * lda];
                temp2 = A[j + y2 * lda];
                A[i + y2 * lda] = c * temp1 + s1 * temp2;
                A[j + y2 * lda] = -s2 * temp1 + c * temp2;
            }
        }
        __syncthreads();

        if(tiy == 0 && j < n)
        {
            // round aij and aji to zero
            A[i + j * lda] = 0;
            A[j + i * lda] = 0;
        }
    }
}

template <typename T, typename S, typename U>
ROCSOLVER_KERNEL void syevj_offd_kernel(const rocblas_int nb_max,
                                        const rocblas_int n,
                                        U AA,
                                        const rocblas_int shiftA,
                                        const rocblas_int lda,
                                        const rocblas_stride strideA,
                                        const S eps,
                                        T* JA,
                                        rocblas_int* top,
                                        rocblas_int* bottom,
                                        rocblas_int* completed,
                                        rocblas_int batch_count,
                                        size_t lmem_size = 64 * 1024)
{
    auto const blocks = ceil(n, nb_max);
    auto const even_blocks = blocks + (blocks % 2);
    auto const half_blocks = even_blocks / 2;

    auto bsize = [=](auto iblock) {
        auto const nb_last = n - (blocks - 1) * nb_max;
        bool const is_last_block = (iblock == (blocks - 1));
        return ((is_last_block) ? nb_last : nb_max);
    };

    auto const ibpair_start = hipBlockIdx_x;
    auto const ibpair_inc = hipGridDim_x;

    auto const bid_start = hipBlockIdx_z;
    auto const bid_inc = hipGridDim_z;

    auto const tix_start = hipThreadIdx_x;
    auto const tiy_start = hipThreadIdx_y;

    auto const tix_inc = hipBlockDim_x;
    auto const tiy_inc = hipBlockDim_y;

    auto const tixy_start = tix_start + tiy_start * tix_inc;
    auto const tixy_inc = tix_inc * tiy_inc;

    // shared memory
    extern __shared__ double lmem[];

    size_t total_bytes = 0;
    std::byte* pfree = reinterpret_cast<std::byte*>(&(lmem[0]));

    // -----------------------------
    // allocate sh_cosines, sh_sines
    // -----------------------------

    size_t const size_sh_cosines = sizeof(S) * nb_max;
    S* const sh_cosines = reinterpret_cast<S*>(pfree);
    pfree += size_sh_cosines;
    total_bytes += size_sh_cosines;

    size_t const size_sh_sines = sizeof(T) * nb_max;
    T* const sh_sines = reinterpret_cast<T*>(pfree);
    pfree += size_sh_sines;
    total_bytes += size_sh_sines;

    // ------------
    // allocate Ash
    // ------------
    auto const ldAsh = (2 * nb_max);
    auto const len_Ash = ldAsh * (2 * nb_max);
    size_t const size_Ash = sizeof(T) * len_Ash;

    T* const Ash_ = reinterpret_cast<T*>(pfree);
    pfree += size_Ash;
    total_bytes += size_Ash;
    bool const use_Ash = (total_bytes <= lmem_size);
    auto Ash = [=](auto i, auto j) -> T& { return (Ash_[i + j * ldAsh]); };

    // ------------
    // allocate Jsh
    // ------------
    auto const ldJsh = (2 * nb_max);
    auto const len_Jsh = ldJsh * (2 * nb_max);
    size_t const size_Jsh = sizeof(T) * len_Jsh;
    T* const Jsh_ = reinterpret_cast<T*>(pfree);
    pfree += size_Jsh;
    total_bytes += size_Jsh;

    bool const use_Jsh = (total_bytes <= lmem_size);
    auto Jsh = [=](auto i, auto j) -> T& { return (Jsh_[i + j * ldJsh]); };

    auto const nbpairs = half_blocks;

    for(auto bid = bid_start; bid < batch_count; bid += bid_inc)
    {
        if(completed[bid + 1])
            continue;

        T* const A_ = load_ptr_batch<T>(AA, bid, shiftA, strideA);
        auto A = [=](auto i, auto j) -> T& { return (A_[i + j * static_cast<int64_t>(lda)]); };

        for(auto ibpair = ibpair_start; ibpair < nbpairs; ibpair += ibpair_inc)
        {
            auto const iblock = std::min(top[ibpair], bottom[ibpair]);
            auto const jblock = std::max(top[ibpair], bottom[ibpair]);

            bool const is_valid_block = (iblock < blocks) && (jblock < blocks);
            if(!is_valid_block)
                continue;

            auto const offseti = iblock * nb_max;
            auto const offsetj = jblock * nb_max;

            auto const ni = bsize(iblock);
            auto const nj = bsize(jblock);
            auto const nrowsJ = ni + nj;
            auto const ncolsJ = nrowsJ;
            auto const nrowsAmat = nrowsJ;
            auto const ncolsAmat = ncolsJ;

            auto const jid = ibpair + bid * nbpairs;

            T* const J_ = ((JA != nullptr) ? JA + (jid * (4 * nb_max * nb_max)) : nullptr);
            bool const use_J = (J_ != nullptr);

            auto const ldj = (2 * nb_max);
            auto J = [=](auto i, auto j) -> T& { return (J_[i + j * ldj]); };

            T* const Jmat_ = (use_Jsh) ? Jsh_ : J_;
            auto const ldJmat = (use_Jsh) ? ldJsh : ldj;
            auto Jmat = [=](auto i, auto j) -> T& { return (Jmat_[i + j * ldJmat]); };

            auto l2g_index = [=](auto i) { return ((i < ni) ? i + offseti : (i - ni) + offsetj); };

            auto const Amat = [=](auto i, auto j) -> T& {
                if(use_Ash)
                {
                    return (Ash(i, j));
                }
                auto const ia = l2g_index(i);
                auto const ja = l2g_index(j);

                return (A(ia, ja));
            };

            // ---------------
            // initialize Amat
            // ---------------
            if(use_Ash)
            {
                for(auto j = tiy_start; j < ncolsAmat; j += tiy_inc)
                {
                    for(auto i = tix_start; i < nrowsAmat; i += tix_inc)
                    {
                        auto const ia = l2g_index(i);
                        auto const ja = l2g_index(j);

                        Ash(i, j) = A(ia, ja);
                    }
                }
            }

            // ------------------------------------------
            // initialize Jmat to be the identity matrix
            // ------------------------------------------
            if(use_J)
            {
                for(auto j = tiy_start; j < ncolsJ; j += tiy_inc)
                {
                    for(auto i = tix_start; i < nrowsJ; i += tix_inc)
                    {
                        bool const is_diagonal = (i == j);
                        Jmat(i, j) = (is_diagonal) ? 1 : 0;
                    }
                }
            }

            S const small_num = get_safemin<S>() / eps;
            S const sqrt_small_num = std::sqrt(small_num);

            __syncthreads();

            // for each element, calculate the Jacobi rotation and apply it to A
            for(rocblas_int k = 0; k < nb_max; k++)
            {
                // -------------------------------
                // generate the sine/cosine values
                // -------------------------------
                for(auto tixy = tixy_start; tixy < nb_max; tixy += tixy_inc)
                {
                    auto const i = tixy;
                    auto const j = (tixy + k) % nb_max + nb_max;
                    S c = 1;
                    T s1 = 0;
                    sh_cosines[tixy] = c;
                    sh_sines[tixy] = s1;

                    bool const is_valid = (i < nrowsAmat) && (j < nrowsAmat);
                    if(!is_valid)
                        continue;

                    auto const aij = Amat(i, j);
                    auto const mag = std::abs(aij);

                    // calculate rotation J
                    bool const is_small_aij = (mag < sqrt_small_num);

                    if(!is_small_aij)
                    {
                        S g = 2 * mag;

                        auto const real_ajj = std::real(Amat(j, j));
                        auto const real_aii = std::real(Amat(i, i));
                        S f = real_ajj - real_aii;
                        S const hypot_f_g = std::hypot(f, g);

                        // f += (f < 0) ? -std::hypot(f, g) : std::hypot(f, g);
                        f += (f < 0) ? -hypot_f_g : hypot_f_g;

                        S s = 0;
                        S r = 1;

                        lartg(f, g, c, s, r);
                        // s1 = s * aij / mag;
                        s1 = aij * (s / mag);
                    }

                    sh_cosines[tixy] = c;
                    sh_sines[tixy] = s1;
                }
                __syncthreads();

                // ----------------------------------
                // apply rotation J on  block columns
                // ----------------------------------
                if(use_J)
                {
                    for(auto tix = tix_start; tix < nb_max; tix += tix_inc)
                    {
                        auto const i = tix;
                        auto const j = (tix + k) % nb_max + nb_max;
                        bool const is_valid = (i < nrowsAmat) && (j < nrowsAmat);
                        if(!is_valid)
                            continue;

                        auto const c = sh_cosines[tix];
                        auto const s1 = sh_sines[tix];
                        auto const s2 = conj(s1);

                        for(auto tiy = tiy_start; tiy < ncolsJ; tiy += tiy_inc)
                        {
                            auto const temp1 = Jmat(i, tiy);
                            auto const temp2 = Jmat(j, tiy);

                            Jmat(i, tiy) = c * temp1 + s2 * temp2;
                            Jmat(j, tiy) = -s1 * temp1 + c * temp2;
                        }
                    }
                }

                for(auto tiy = tiy_start; tiy < nb_max; tiy += tiy_inc)
                {
                    auto const i = tiy;
                    auto const j = (tiy + k) % nb_max + nb_max;
                    bool const is_valid = (i < nrowsAmat) && (j < nrowsAmat);
                    if(!is_valid)
                        continue;

                    auto const c = sh_cosines[tiy];
                    auto const s1 = sh_sines[tiy];
                    auto const s2 = conj(s1);
                    // --------------------------------------------------
                    // apply J from the right on columns A(:,i), A(:,j)
                    // --------------------------------------------------
                    if(use_Ash)
                    {
                        for(auto tix = tix_start; tix < nrowsAmat; tix += tix_inc)
                        {
                            auto const temp1 = Ash(tix, i);
                            auto const temp2 = Ash(tix, j);
                            Ash(tix, i) = c * temp1 + s2 * temp2;
                            Ash(tix, j) = -s1 * temp1 + c * temp2;
                        }
                    }
                    else
                    {
                        auto const ia = l2g_index(i);
                        auto const ja = l2g_index(j);
                        for(auto tix = tix_start; tix < nrowsAmat; tix += tix_inc)
                        {
                            auto const gtix = l2g_index(tix);
                            auto const temp1 = A(gtix, ia);
                            auto const temp2 = A(gtix, ja);
                            A(gtix, ia) = c * temp1 + s2 * temp2;
                            A(gtix, ja) = -s1 * temp1 + c * temp2;
                        }
                    }
                }

                __syncthreads();

                // -------------------------------------------
                // apply J' from the left to rows A(i,:) and A(j,:)
                // -------------------------------------------
                for(auto ipair = tix_start; ipair < nb_max; ipair += tix_inc)
                {
                    auto const i = ipair;
                    auto const j = (ipair + k) % nb_max + nb_max;
                    bool const is_valid = (i < nrowsAmat) && (j < nrowsAmat);
                    if(!is_valid)
                        continue;

                    auto const c = sh_cosines[ipair];
                    auto const s1 = sh_sines[ipair];
                    auto const s2 = conj(s1);

                    if(use_Ash)
                    {
                        for(auto tiy = tiy_start; tiy < ncolsAmat; tiy += tiy_inc)
                        {
                            auto const temp1 = Ash(i, tiy);
                            auto const temp2 = Ash(j, tiy);
                            Ash(i, tiy) = c * temp1 + s1 * temp2;
                            Ash(j, tiy) = -s2 * temp1 + c * temp2;
                        }
                    }
                    else
                    {
                        auto const ia = l2g_index(i);
                        auto const ja = l2g_index(j);
                        for(auto tiy = tiy_start; tiy < ncolsAmat; tiy += tiy_inc)
                        {
                            auto const gtiy = l2g_index(tiy);
                            auto const temp1 = A(ia, gtiy);
                            auto const temp2 = A(ja, gtiy);
                            A(ia, gtiy) = c * temp1 + s1 * temp2;
                            A(ja, gtiy) = -s2 * temp1 + c * temp2;
                        }
                    }
                } // end for ipair

                __syncthreads();

                for(auto tixy = tixy_start; tixy < nb_max; tixy += tixy_inc)
                {
                    auto const i = tixy;
                    auto const j = (tixy + k) % nb_max + nb_max;
                    bool const is_valid = (i < nrowsAmat) && (j < nrowsAmat);
                    if(!is_valid)
                        continue;

                    if(use_Ash)
                    {
                        Ash(i, j) = 0;
                        Ash(j, i) = 0;
                    }
                    else
                    {
                        auto const ia = l2g_index(i);
                        auto const ja = l2g_index(j);
                        A(ia, ja) = 0;
                        A(ja, ia) = 0;
                    }
                }
                __syncthreads();
            } // end for k

            // -----------------------------------
            // write out Ash to A in device memory
            // -----------------------------------
            if(use_Ash)
            {
                for(auto j = tiy_start; j < ncolsAmat; j += tiy_inc)
                {
                    for(auto i = tix_start; i < nrowsAmat; i += tix_inc)
                    {
                        auto const ia = l2g_index(i);
                        auto const ja = l2g_index(j);
                        A(ia, ja) = Ash(i, j);
                    }
                }
                __syncthreads();
            }
            // -----------------------------------
            // write out Jsh to J in device memory
            // -----------------------------------
            if(use_J && use_Jsh)
            {
                for(auto j = tiy_start; j < ncolsJ; j += tiy_inc)
                {
                    for(auto i = tix_start; i < nrowsJ; i += tix_inc)
                    {
                        J(i, j) = Jsh(i, j);
                    }
                }

                __syncthreads();
            }
        } // end for ibpair

    } // end for bid
}

/** SYEVJ_OFFD_ROTATE rotates off-diagonal blocks using the rotations calculated by SYEVJ_OFFD_KERNEL.

    Call this kernel with batch_count groups in z, 2*BS2 threads in x and BS2/2 threads in y.
    For a matrix consisting of b * b blocks, use b / 2 groups in x and 2(b - 2) groups in y. **/
template <bool APPLY_LEFT, typename T, typename S, typename U>
ROCSOLVER_KERNEL void syevj_offd_rotate_org(const bool skip_block,
                                            const rocblas_int blocks,
                                            const rocblas_int n,
                                            U AA,
                                            const rocblas_int shiftA,
                                            const rocblas_int lda,
                                            const rocblas_stride strideA,
                                            T* JA,
                                            rocblas_int* top,
                                            rocblas_int* bottom,
                                            rocblas_int* completed)
{
    rocblas_int tix = hipThreadIdx_x;
    rocblas_int tiy = hipThreadIdx_y;
    rocblas_int bix = hipBlockIdx_x;
    rocblas_int biy = hipBlockIdx_y;
    rocblas_int bid = hipBlockIdx_z;
    rocblas_int jid = bid * hipGridDim_x + hipBlockIdx_x;

    if(completed[bid + 1])
        return;

    rocblas_int i = top[bix];
    rocblas_int j = bottom[bix];
    if(i >= blocks || j >= blocks)
        return;
    if(i > j)
        swap(i, j);
    if(skip_block && (biy / 2 == i || biy / 2 == j))
        return;

    rocblas_int nb_max = hipBlockDim_x / 2;
    rocblas_int offseti = i * nb_max;
    rocblas_int offsetj = j * nb_max;
    rocblas_int offsetx = (tix < nb_max ? offseti : offsetj - nb_max);
    rocblas_int offsety = biy * hipBlockDim_y;
    rocblas_int ldj = 2 * nb_max;

    // local variables
    T temp;
    rocblas_int k;
    rocblas_int x = tix + offsetx;
    rocblas_int y = tiy + offsety;

    rocblas_int nb = std::min(n - offsetj, nb_max);

    if(x >= n || y >= n)
        return;

    // array pointers
    T* A = load_ptr_batch<T>(AA, bid, shiftA, strideA);
    T* J = JA + (jid * 4 * nb_max * nb_max);

    // apply J to the current block
    if(!APPLY_LEFT)
    {
        temp = 0;
        for(k = 0; k < nb_max; k++)
            temp += J[tix + k * ldj] * A[y + (k + offseti) * lda];
        for(k = 0; k < nb; k++)
            temp += J[tix + (k + nb_max) * ldj] * A[y + (k + offsetj) * lda];
        __syncthreads();
        A[y + x * lda] = temp;
    }
    else
    {
        temp = 0;
        for(k = 0; k < nb_max; k++)
            temp += conj(J[tix + k * ldj]) * A[(k + offseti) + y * lda];
        for(k = 0; k < nb; k++)
            temp += conj(J[tix + (k + nb_max) * ldj]) * A[(k + offsetj) + y * lda];
        __syncthreads();
        A[x + y * lda] = temp;
    }
}

template <bool APPLY_LEFT, typename T, typename S, typename U>
ROCSOLVER_KERNEL void syevj_offd_rotate(const bool skip_block,
                                        const rocblas_int nb_max,
                                        const rocblas_int n,
                                        U AA,
                                        const rocblas_int shiftA,
                                        const rocblas_int lda,
                                        const rocblas_stride strideA,
                                        T* JA,
                                        rocblas_int* top,
                                        rocblas_int* bottom,
                                        rocblas_int* completed,
                                        rocblas_int const batch_count,
                                        size_t const lmem_size = 64 * 1024)
{
    bool constexpr APPLY_RIGHT = (!APPLY_LEFT);

    auto const blocks = ceil(n, nb_max);
    auto const even_blocks = blocks + (blocks % 2);
    auto const half_blocks = even_blocks / 2;

    auto bsize = [=](auto iblock) {
        auto const nb_last = n - (blocks - 1) * nb_max;
        bool const is_last_block = (iblock == (blocks - 1));
        return ((is_last_block) ? nb_last : nb_max);
    };

    auto const nbx = hipGridDim_x;
    auto const nby = hipGridDim_y;
    auto const nbz = hipGridDim_z;
    auto const nx = hipBlockDim_x;
    auto const ny = hipBlockDim_y;

    auto const i_start = hipThreadIdx_x;
    auto const j_start = hipThreadIdx_y;

    auto const ib_start = hipBlockIdx_x;
    auto const jb_start = hipBlockIdx_y;
    auto const bid_start = hipBlockIdx_z;

    auto const i_inc = nx;
    auto const j_inc = ny;
    auto const ib_inc = nbx;
    auto const jb_inc = nby;
    auto const bid_inc = nbz;

    auto const npairs = half_blocks;
    auto const ipair_start = ib_start;
    auto const ipair_inc = ib_inc;

    auto const kb_start = jb_start;
    auto const kb_inc = jb_inc;

    auto const ldj = 2 * nb_max;
    auto const len_Jsh = ldj * (2 * nb_max);
    auto const len_Ash = (2 * nb_max) * nb_max;

    auto const len_shmem = lmem_size / sizeof(T);
    extern __shared__ double lmem[];
    T* pfree = reinterpret_cast<T*>(&(lmem[0]));

    T* const Ash_ = pfree;
    pfree += len_Ash;
    T* const Jsh_ = pfree;
    pfree += len_Jsh;

    // ---------------------------------
    // store J into shared memory only if
    // there is sufficient space
    // ---------------------------------
    bool const use_Jsh = ((len_Jsh + len_Ash) <= len_shmem);

    for(auto bid = bid_start; bid < batch_count; bid += bid_inc)
    {
        if(completed[bid + 1])
        {
            continue;
        };

        T* const __restrict__ A_ = load_ptr_batch<T>(AA, bid, shiftA, strideA);

        for(auto ipair = ipair_start; ipair < npairs; ipair += ipair_inc)
        {
            // ------------------------------------
            // consider blocks in upper triangular
            // want   (iblock < jblock)
            // ------------------------------------
            auto const iblock = std::min(top[ipair], bottom[ipair]);
            auto const jblock = std::max(top[ipair], bottom[ipair]);

            if((iblock >= blocks) || (jblock >= blocks))
            {
                continue;
            }

            auto const offseti = iblock * nb_max;
            auto const offsetj = jblock * nb_max;

            auto const ni = bsize(iblock);
            auto const nj = bsize(jblock);
            auto const nrowsJ = (ni + nj);
            auto const ncolsJ = nrowsJ;

            auto const jid = ipair + bid * half_blocks;
            T const* const __restrict__ J_ = JA + (jid * (2 * nb_max) * (2 * nb_max));

            // ---------------------------------
            // store J into shared memory only if
            // there is sufficient space
            // ---------------------------------
            T const* const Jmat_ = (use_Jsh) ? Jsh_ : J_;
            auto Jmat = [=](auto i, auto j) -> const T { return (Jmat_[i + j * ldj]); };

            if(use_Jsh)
            {
                // -------------------------
                // load J into shared memory
                // -------------------------

                auto const ij_start = i_start + j_start * nx;
                auto const ij_inc = i_inc * j_inc;
                auto const len_Jsh = 4 * nb_max * nb_max;

                for(auto ij = ij_start; ij < len_Jsh; ij += ij_inc)
                {
                    Jsh_[ij] = J_[ij];
                }
                __syncthreads();
            }

            for(auto kb = kb_start; kb < blocks; kb += kb_inc)
            {
                auto const kblock = kb;

                // -----------------------------------------------------------
                // Note iblock and jblock in matrix A has already been updated
                // so skip those blocks when updating matrix A
                // However, those all blocks should be updated for matrix V
                // of eigenvectors
                // -----------------------------------------------------------
                if(skip_block && ((kblock == iblock) || (kblock == jblock)))
                {
                    continue;
                };

                auto const offsetk = kblock * nb_max;

                auto A
                    = [=](auto i, auto j) -> T& { return (A_[i + j * static_cast<int64_t>(lda)]); };

                auto const nk = bsize(kblock);

                auto const nrows_Ash = (APPLY_LEFT) ? nrowsJ : nk;
                auto const ncols_Ash = (APPLY_LEFT) ? nk : nrowsJ;

                auto const ldAsh = nrows_Ash;
                auto Ash = [=](auto i, auto j) -> T& { return (Ash_[i + j * ldAsh]); };

                // -------------------------------
                // expression for global row index
                // -------------------------------
                auto get_ia = [=](auto i) {
                    auto const ia = (APPLY_LEFT) ? ((i < ni) ? (offseti + i) : (offsetj + (i - ni)))
                                                 : (offsetk + i);

                    return (ia);
                };

                // ----------------------------------
                // expression for global column index
                // ----------------------------------
                auto get_ja = [=](auto j) {
                    auto const ja = (APPLY_LEFT) ? (offsetk + j)
                                                 : ((j < ni) ? (offseti + j) : (offsetj + (j - ni)));
                    return (ja);
                };

                {
                    // ------------------------
                    // load A into shared memory
                    // ------------------------

                    for(auto j = j_start; j < ncols_Ash; j += j_inc)
                    {
                        auto const ja = get_ja(j);

                        for(auto i = i_start; i < nrows_Ash; i += i_inc)
                        {
                            //      -----------------------------------------
                            // Note if (APPLY_LEFT)  [kblock] is the block column
                            //      if (APPLY_RIGHT) [kblock] is the block row
                            //      -----------------------------------------
                            auto const ia = get_ia(i);

                            Ash(i, j) = A(ia, ja);
                        }
                    }
                    __syncthreads();
                }

                // apply J to the current block
                //
                if(APPLY_RIGHT)
                {
                    // ------------
                    // NOTE: J is stored in row-major order in device memory
                    // thus Jsh is also stored in row-major order in shared memory
                    //
                    // A <- Ash * transpose(Jsh)
                    // ------------

                    for(auto j = j_start; j < ncols_Ash; j += j_inc)
                    {
                        auto const ja = get_ja(j);

                        for(auto i = i_start; i < nrows_Ash; i += i_inc)
                        {
                            T aij = 0;
                            for(auto k = 0; k < nrowsJ; k++)
                            {
                                T const aik = Ash(i, k);
                                T const J_kj = Jmat(j, k);
                                aij += aik * J_kj;
                            }

                            auto const ia = get_ia(i);
                            A(ia, ja) = aij;
                        }
                    }

                    __syncthreads();
                }
                else
                {
                    // APLLY_LEFT

                    // --------------------------------
                    // NOTE: J is stored in row-major order in device memory
                    // thus Jsh is also stored in row-major order in shared memory
                    //
                    // A <-  conj( (Jsh) ) * Ash
                    // --------------------------------

                    for(auto j = j_start; j < ncols_Ash; j += j_inc)
                    {
                        auto const ja = get_ja(j);

                        for(auto i = i_start; i < nrows_Ash; i += i_inc)
                        {
                            T aij = 0;
                            for(auto k = 0; k < nrowsJ; k++)
                            {
                                T const Jc_ik = conj(Jmat(i, k));
                                T const akj = Ash(k, j);

                                aij += Jc_ik * akj;
                            }

                            auto const ia = get_ia(i);
                            A(ia, ja) = aij;
                        }
                    }
                    __syncthreads();
                }

            } // end for kb
        } // end for ipair
    } // end for bid
}

/** SYEVJ_CYCLE_PAIRS cycles the block-level top/bottom pairs to progress the sweep.

    Call this kernel with any number of threads in x. (Top/bottom pairs are shared across batch instances,
    so only one thread group is needed.) **/
template <typename T>
ROCSOLVER_KERNEL void
    syevj_cycle_pairs(const rocblas_int half_blocks, rocblas_int* top, rocblas_int* bottom)
{
    rocblas_int n = half_blocks - 1;

    auto cycle = [n = n](auto i) -> auto
    {
        using I = decltype(i);
        i = (i - 1) % (2 * n + 1) + 1;
        I j{};

        if(i % 2 == 0)
        {
            j = i + 2;
            if(j > 2 * n)
            {
                j = 2 * n + 1;
            }
        }
        else
        {
            j = i - 2;
            if(j < 1)
            {
                j = 2;
            }
        }

        return j;
    };

    rocblas_int tidx = hipThreadIdx_x;
    rocblas_int dimx = hipBlockDim_x;

    if(tidx == 0)
    {
        bottom[0] = cycle(bottom[0]);
    }
    for(rocblas_int l = tidx + 1; l < half_blocks; l += dimx)
    {
        top[l] = cycle(top[l]);
        bottom[l] = cycle(bottom[l]);
    }
}

/** SYEVJ_CALC_NORM calculates the residual norm of the matrix.

    Call this kernel with batch_count groups in y, and any number of threads in x. **/
template <typename T, typename S>
ROCSOLVER_KERNEL void syevj_calc_norm(const rocblas_int n,
                                      const rocblas_int sweeps,
                                      S* residual,
                                      T* AcpyA,
                                      S* norms,
                                      rocblas_int* completed)
{
    rocblas_int tid = hipThreadIdx_x;
    rocblas_int bid = hipBlockIdx_y;
    rocblas_int dimx = hipBlockDim_x;

    if(completed[bid + 1])
        return;

    // local variables
    rocblas_int i, j;

    // array pointers
    T* Acpy = AcpyA + bid * n * n;

    // shared memory
    extern __shared__ double lmem[];
    S* sh_res = reinterpret_cast<S*>(lmem);

    S local_res = 0;
    for(i = tid; i < n; i += dimx)
    {
        for(j = 0; j < i; j++)
            local_res += 2 * std::norm(Acpy[i + j * n]);
    }
    sh_res[tid] = local_res;
    __syncthreads();

    if(tid == 0)
    {
        for(i = 1; i < std::min(n, dimx); i++)
            local_res += sh_res[i];

        residual[bid] = local_res;
        if(local_res < norms[bid])
        {
            completed[bid + 1] = sweeps + 1;
            atomicAdd(completed, 1);
        }
    }
}

/** SYEVJ_FINALIZE sets the output values for SYEVJ, and sorts the eigenvalues and
    eigenvectors by selection sort if applicable.

    Call this kernel with batch_count groups in y, and any number of threads in x. **/
template <typename T, typename S, typename U>
ROCSOLVER_KERNEL void syevj_finalize(const rocblas_esort esort,
                                     const rocblas_evect evect,
                                     const rocblas_int n,
                                     U AA,
                                     const rocblas_int shiftA,
                                     const rocblas_int lda,
                                     const rocblas_stride strideA,
                                     S* residual,
                                     const rocblas_int max_sweeps,
                                     rocblas_int* n_sweeps,
                                     S* WW,
                                     const rocblas_stride strideW,
                                     rocblas_int* info,
                                     T* AcpyA,
                                     rocblas_int* completed)
{
    rocblas_int tid = hipThreadIdx_x;
    rocblas_int bid = hipBlockIdx_y;

    // local variables
    rocblas_int i, j, m;
    rocblas_int sweeps = 0;

    // array pointers
    T* A = load_ptr_batch<T>(AA, bid, shiftA, strideA);
    S* W = WW + bid * strideW;
    T* Acpy = AcpyA + bid * n * n;

    // finalize outputs
    if(tid == 0)
    {
        rocblas_int sweeps = completed[bid + 1] - 1;
        residual[bid] = sqrt(residual[bid]);
        if(sweeps >= 0)
        {
            n_sweeps[bid] = sweeps;
            info[bid] = 0;
        }
        else
        {
            n_sweeps[bid] = max_sweeps;
            info[bid] = 1;
        }
    }

    // put eigenvalues into output array
    for(i = tid; i < n; i += hipBlockDim_x)
        W[i] = std::real(Acpy[i + i * n]);
    __syncthreads();

    if((evect == rocblas_evect_none && tid > 0) || esort == rocblas_esort_none)
        return;

    // sort eigenvalues & vectors
    S p;
    for(j = 0; j < n - 1; j++)
    {
        m = j;
        p = W[j];
        for(i = j + 1; i < n; i++)
        {
            if(W[i] < p)
            {
                m = i;
                p = W[i];
            }
        }
        __syncthreads();

        if(m != j)
        {
            if(tid == 0)
            {
                W[m] = W[j];
                W[j] = p;
            }

            if(evect != rocblas_evect_none)
            {
                for(i = tid; i < n; i += hipBlockDim_x)
                    swap(A[i + m * lda], A[i + j * lda]);
                __syncthreads();
            }
        }
    }
}

/****** Template function, workspace size and argument validation **********/
/***************************************************************************/

/** Helper to calculate workspace sizes **/
template <bool BATCHED, typename T, typename S>
void rocsolver_syevj_heevj_getMemorySize(const rocblas_evect evect,
                                         const rocblas_fill uplo,
                                         const rocblas_int n,
                                         const rocblas_int batch_count,
                                         size_t* size_Acpy,
                                         size_t* size_J,
                                         size_t* size_norms,
                                         size_t* size_top,
                                         size_t* size_bottom,
                                         size_t* size_completed)
{
    // if quick return, set workspace to zero
    if(n <= 1 || batch_count == 0)
    {
        *size_Acpy = 0;
        *size_J = 0;
        *size_norms = 0;
        *size_top = 0;
        *size_bottom = 0;
        *size_completed = 0;
        return;
    }

    // size of temporary workspace for copying A
    *size_Acpy = sizeof(T) * n * n * batch_count;

    if(n <= SYEVJ_BLOCKED_SWITCH)
    {
        *size_J = 0;
        *size_norms = 0;
        *size_top = 0;
        *size_bottom = 0;
        *size_completed = 0;
        return;
    }

    rocblas_int const nb_max = BS2;
    auto const half_n = ceil(n, 2);
    auto const blocks = ceil(n, nb_max);
    auto const half_blocks = ceil(blocks, 2);

    // size of temporary workspace to store the block rotation matrices
    if(half_blocks == 1 && evect == rocblas_evect_none)
    {
        *size_J = sizeof(T) * blocks * nb_max * nb_max * batch_count;
    }
    else
    {
        *size_J = sizeof(T) * half_blocks * 4 * nb_max * nb_max * batch_count;
    }

    // size of temporary workspace to store the full matrix norm
    *size_norms = sizeof(S) * batch_count;

    // size of arrays for temporary top/bottom pairs
    *size_top = sizeof(rocblas_int) * half_blocks * batch_count;
    *size_bottom = sizeof(rocblas_int) * half_blocks * batch_count;

    // size of temporary workspace to indicate problem completion
    *size_completed = sizeof(rocblas_int) * (batch_count + 1);
}

/** Argument checking **/
template <typename T, typename S>
rocblas_status rocsolver_syevj_heevj_argCheck(rocblas_handle handle,
                                              const rocblas_esort esort,
                                              const rocblas_evect evect,
                                              const rocblas_fill uplo,
                                              const rocblas_int n,
                                              T A,
                                              const rocblas_int lda,
                                              S* residual,
                                              const rocblas_int max_sweeps,
                                              rocblas_int* n_sweeps,
                                              S* W,
                                              rocblas_int* info,
                                              const rocblas_int batch_count = 1)
{
    // order is important for unit tests:

    // 1. invalid/non-supported values
    if(esort != rocblas_esort_none && esort != rocblas_esort_ascending)
        return rocblas_status_invalid_value;
    if((evect != rocblas_evect_original && evect != rocblas_evect_none)
       || (uplo != rocblas_fill_lower && uplo != rocblas_fill_upper))
        return rocblas_status_invalid_value;

    // 2. invalid size
    if(n < 0 || lda < n || max_sweeps <= 0 || batch_count < 0)
        return rocblas_status_invalid_size;

    // skip pointer check if querying memory size
    if(rocblas_is_device_memory_size_query(handle))
        return rocblas_status_continue;

    // 3. invalid pointers
    if((n && !A) || (n && !W) || (batch_count && !residual) || (batch_count && !n_sweeps)
       || (batch_count && !info))
        return rocblas_status_invalid_pointer;

    return rocblas_status_continue;
}

template <bool BATCHED, bool STRIDED, typename T, typename S, typename U>
rocblas_status rocsolver_syevj_heevj_template(rocblas_handle handle,
                                              const rocblas_esort esort,
                                              const rocblas_evect evect,
                                              const rocblas_fill uplo,
                                              const rocblas_int n,
                                              U A,
                                              const rocblas_int shiftA,
                                              const rocblas_int lda,
                                              const rocblas_stride strideA,
                                              const S abstol,
                                              S* residual,
                                              const rocblas_int max_sweeps,
                                              rocblas_int* n_sweeps,
                                              S* W,
                                              const rocblas_stride strideW,
                                              rocblas_int* info,
                                              const rocblas_int batch_count,
                                              T* Acpy,
                                              T* J,
                                              S* norms,
                                              rocblas_int* top,
                                              rocblas_int* bottom,
                                              rocblas_int* completed)
{
    ROCSOLVER_ENTER("syevj_heevj", "esort:", esort, "evect:", evect, "uplo:", uplo, "n:", n,
                    "shiftA:", shiftA, "lda:", lda, "abstol:", abstol, "max_sweeps:", max_sweeps,
                    "bc:", batch_count);

    // quick return
    if(batch_count == 0)
        return rocblas_status_success;

    hipStream_t stream;
    rocblas_get_stream(handle, &stream);

    // quick return
    if(n <= 1)
    {
        rocblas_int blocksReset = (batch_count - 1) / BS1 + 1;
        dim3 gridReset(blocksReset, 1, 1);
        dim3 threadsReset(BS1, 1, 1);

        ROCSOLVER_LAUNCH_KERNEL(reset_info, gridReset, threadsReset, 0, stream, residual,
                                batch_count, 0);
        ROCSOLVER_LAUNCH_KERNEL(reset_info, gridReset, threadsReset, 0, stream, n_sweeps,
                                batch_count, 0);
        ROCSOLVER_LAUNCH_KERNEL(reset_info, gridReset, threadsReset, 0, stream, info, batch_count, 0);

        // scalar case
        if(n == 1)
            ROCSOLVER_LAUNCH_KERNEL(scalar_case<T>, gridReset, threadsReset, 0, stream, evect, A,
                                    strideA, W, strideW, batch_count);

        return rocblas_status_success;
    }

    // absolute tolerance for evaluating when the algorithm has converged
    S eps = get_epsilon<S>();
    S atol = (abstol <= 0 ? eps : abstol);

    // local variables
    rocblas_int even_n = n + n % 2;
    rocblas_int half_n = even_n / 2;

    if(n <= SYEVJ_BLOCKED_SWITCH)
    {
        // *** USE SINGLE SMALL-SIZE KERNEL ***
        // (TODO: SYEVJ_BLOCKED_SWITCH may need re-tuning as it could be larger than 64 now).

        rocblas_int ddx, ddy;
        syevj_get_dims(n, SYEVJ_BDIM, &ddx, &ddy);
        dim3 grid(1, 1, batch_count);
        dim3 threads(ddx * ddy, 1, 1);
        size_t lmemsize = (sizeof(S) + sizeof(T)) * ddx + 2 * sizeof(rocblas_int) * half_n;

        ROCSOLVER_LAUNCH_KERNEL(syevj_small_kernel<T>, grid, threads, lmemsize, stream, esort,
                                evect, uplo, n, A, shiftA, lda, strideA, atol, eps, residual,
                                max_sweeps, n_sweeps, W, strideW, info, Acpy);
    }
    else
    {
        // use original algorithm for small problems
        auto const n_threshold = 1024;

<<<<<<< HEAD
        bool const use_offd_kernel_org = (n <= n_threshold);
        bool const use_diag_rotate_org = (n <= n_threshold);
        bool const use_offd_rotate_org = (n <= n_threshold);
        bool const use_diag_kernel_org = false;
=======
        // bool const use_offd_kernel_org = (n <= n_threshold);
        // bool const use_diag_rotate_org = (n <= n_threshold);
        // bool const use_offd_rotate_org = (n <= n_threshold);
        bool const use_offd_kernel_org = false;
        bool const use_diag_rotate_org = false;
        bool const use_offd_rotate_org = false;
>>>>>>> f5c5bbf4

        // *** USE BLOCKED KERNELS ***
        rocblas_int const nb_max = BS2;

        // kernel dimensions
        rocblas_int const blocksReset = batch_count / BS1 + 1;
        auto const blocks = ceil(n, nb_max);
        auto const even_blocks = blocks + (blocks % 2);
        auto const half_blocks = even_blocks / 2;

        dim3 gridReset(blocksReset, 1, 1);
        dim3 grid(1, batch_count, 1);
        dim3 gridDK(blocks, 1, batch_count);
        dim3 gridDR(blocks, blocks, batch_count);
        dim3 gridOK(half_blocks, 1, batch_count);

        dim3 gridPairs(1, 1, 1);
        dim3 threadsReset(BS1, 1, 1);
        dim3 threads(BS1, 1, 1);
        dim3 threadsDK(BS2 / 2, BS2 / 2, 1);
        dim3 threadsDR(BS2, BS2, 1);
        dim3 threadsOK(BS2, BS2, 1);

        dim3 gridOR_org(half_blocks, 2 * blocks, batch_count);
        dim3 threadsOR_org(2 * BS2, BS2 / 2, 1);

        // ---------------------------------------------------------------
        // number of thread blocks related to number of compute units (CU)
        // ---------------------------------------------------------------
        auto const num_cu = get_num_cu();
        auto const nbx = std::max(1, std::min(blocks / 4, ceil(num_cu, blocks * batch_count)));
        dim3 gridOR_new(half_blocks, nbx, batch_count);
        dim3 threadsOR_new(BS2, BS2, 1);

        dim3 gridOR = (use_offd_rotate_org) ? gridOR_org : gridOR_new;
        dim3 threadsOR = (use_offd_rotate_org) ? threadsOR_org : threadsOR_new;

        size_t const size_lds = 64 * 1024;
        // shared memory sizes
        size_t const lmemsizeInit = 2 * sizeof(S) * BS1;
        // size_t const lmemsizeDK = (sizeof(S) + sizeof(T) + 2 * sizeof(rocblas_int)) * (BS2 / 2);
        size_t const lmemsizeDK = size_lds;

        size_t lmemsizeDR = std::min(size_lds, 2 * sizeof(T) * nb_max * nb_max);
        {
            size_t const size_Ash = sizeof(T) * nb_max * nb_max;
            size_t const size_Jsh = sizeof(T) * nb_max * nb_max;
            bool const use_Jsh = ((size_Ash + size_Jsh) <= size_lds);
            lmemsizeDR = (use_Jsh) ? (size_Ash + size_Jsh) : size_Ash;

            assert(size_Ash <= size_lds);
        }

        size_t lmemsizeOK = (sizeof(S) + sizeof(T)) * nb_max;
        {
            // ---------------------------------------------------------
            // try to hold J in shared memory if there is sufficient LDS
            // ---------------------------------------------------------
            size_t const size_sh_cosines = sizeof(S) * nb_max;
            size_t const size_sh_sines = sizeof(T) * nb_max;
            size_t const size_Jsh = sizeof(T) * (2 * nb_max) * (2 * nb_max);
            bool const use_Jsh = (size_sh_cosines + size_sh_sines + size_Jsh) <= size_lds;
            lmemsizeOK = (use_Jsh) ? (size_sh_cosines + size_sh_sines + size_Jsh)
                                   : (size_sh_cosines + size_sh_sines);
        }

        size_t const lmemsizePairs
            = ((half_blocks > BS1) ? 2 * sizeof(rocblas_int) * half_blocks : 0);

        // ------------------------------------------
        // store 2x2 block J and 2x1 block of A in LDS if
        // there is sufficient space,
        // otherwise store only 2x1 block of A in LDS
        // ------------------------------------------

        size_t lmemsizeOR = size_lds;
        {
            size_t const size_Ash = sizeof(T) * 2 * nb_max * nb_max;
            size_t const size_Jsh = sizeof(T) * 4 * nb_max * nb_max;
            lmemsizeOR = ((size_Ash + size_Jsh) <= size_lds) ? (size_Ash + size_Jsh) : size_Ash;

            assert(size_Ash <= size_lds);
        }

        bool const ev = (evect != rocblas_evect_none);
        rocblas_int h_sweeps = 0;
        rocblas_int h_completed = 0;

        // set completed = 0
        ROCSOLVER_LAUNCH_KERNEL(reset_info, gridReset, threadsReset, 0, stream, completed,
                                batch_count + 1, 0);

        // copy A to Acpy, set A to identity (if applicable), compute initial residual, and
        // initialize top/bottom pairs (if applicable)
        ROCSOLVER_LAUNCH_KERNEL(syevj_init<T>, grid, threads, lmemsizeInit, stream, evect, uplo,
                                half_blocks, n, A, shiftA, lda, strideA, atol, residual, Acpy,
                                norms, top, bottom, completed);

        while(h_sweeps < max_sweeps)
        {
            // if all instances in the batch have finished, exit the loop
            HIP_CHECK(hipMemcpyAsync(&h_completed, completed, sizeof(rocblas_int),
                                     hipMemcpyDeviceToHost, stream));
            HIP_CHECK(hipStreamSynchronize(stream));

            if(h_completed == batch_count)
                break;

            // decompose diagonal blocks
            if(use_diag_kernel_org)
            {
                ROCSOLVER_LAUNCH_KERNEL(syevj_diag_kernel_org<T>, gridDK, threadsDK, lmemsizeDK,
                                        stream, n, Acpy, 0, n, n * n, eps, J, completed);
            }
            else
            {
                ROCSOLVER_LAUNCH_KERNEL(syevj_diag_kernel<T>, gridDK, threadsDK, lmemsizeDK, stream,
                                        n, nb_max, Acpy, 0, n, n * n, eps, J, completed, batch_count);
            }

            // apply rotations calculated by diag_kernel
            if(use_diag_rotate_org)
            {
                ROCSOLVER_LAUNCH_KERNEL((syevj_diag_rotate_org<false, T, S>), gridDR, threadsDR,
                                        lmemsizeDR, stream, true, n, Acpy, 0, n, n * n, J, completed);

                ROCSOLVER_LAUNCH_KERNEL((syevj_diag_rotate_org<true, T, S>), gridDR, threadsDR,
                                        lmemsizeDR, stream, true, n, Acpy, 0, n, n * n, J, completed);
            }
            else
            {
                ROCSOLVER_LAUNCH_KERNEL((syevj_diag_rotate<false, T, S>), gridDR, threadsDR,
                                        lmemsizeDR, stream, true, nb_max, n, Acpy, 0, n, n * n, J,
                                        completed, batch_count);

                ROCSOLVER_LAUNCH_KERNEL((syevj_diag_rotate<true, T, S>), gridDR, threadsDR,
                                        lmemsizeDR, stream, true, nb_max, n, Acpy, 0, n, n * n, J,
                                        completed, batch_count);
            }

            // update eigenvectors
            if(ev)
            {
                if(use_diag_rotate_org)
                {
                    ROCSOLVER_LAUNCH_KERNEL((syevj_diag_rotate_org<false, T, S>), gridDR, threadsDR,
                                            lmemsizeDR, stream, false, n, A, shiftA, lda, strideA,
                                            J, completed);
                }
                else
                {
                    ROCSOLVER_LAUNCH_KERNEL((syevj_diag_rotate<false, T, S>), gridDR, threadsDR,
                                            lmemsizeDR, stream, false, nb_max, n, A, shiftA, lda,
                                            strideA, J, completed, batch_count);
                }
            }

            if(half_blocks == 1)
            {
                // decompose off-diagonal block
                if(use_offd_kernel_org)
                {
                    ROCSOLVER_LAUNCH_KERNEL((syevj_offd_kernel_org<T, S>), gridOK, threadsOK,
                                            lmemsizeOK, stream, blocks, n, Acpy, 0, n, n * n, eps,
                                            (ev ? J : nullptr), top, bottom, completed);
                }
                else
                {
                    ROCSOLVER_LAUNCH_KERNEL((syevj_offd_kernel<T, S>), gridOK, threadsOK, size_lds,
                                            stream, nb_max, n, Acpy, 0, n, n * n, eps,
                                            (ev ? J : nullptr), top, bottom, completed, batch_count);
                }

                // update eigenvectors
                if(ev)
                {
                    if(use_offd_rotate_org)
                    {
                        ROCSOLVER_LAUNCH_KERNEL((syevj_offd_rotate_org<false, T, S>), gridOR,
                                                threadsOR, lmemsizeOR, stream, false, blocks, n, A,
                                                shiftA, lda, strideA, J, top, bottom, completed);
                    }
                    else
                    {
                        ROCSOLVER_LAUNCH_KERNEL((syevj_offd_rotate<false, T, S>), gridOR, threadsOR,
                                                lmemsizeOR, stream, false, nb_max, n, A, shiftA, lda,
                                                strideA, J, top, bottom, completed, batch_count);
                    }
                }
            }
            else
            {
                for(rocblas_int b = 0; b < even_blocks - 1; b++)
                {
                    // decompose off-diagonal blocks, indexed by top/bottom pairs
                    if(use_offd_kernel_org)
                    {
                        ROCSOLVER_LAUNCH_KERNEL((syevj_offd_kernel_org<T, S>), gridOK, threadsOK,
                                                lmemsizeOK, stream, blocks, n, Acpy, 0, n, n * n,
                                                eps, J, top, bottom, completed);
                    }
                    else
                    {
                        ROCSOLVER_LAUNCH_KERNEL((syevj_offd_kernel<T, S>), gridOK, threadsOK,
                                                size_lds, stream, nb_max, n, Acpy, 0, n, n * n, eps,
                                                J, top, bottom, completed, batch_count);
                    }

                    // apply rotations calculated by offd_kernel
                    if(use_offd_rotate_org)
                    {
                        ROCSOLVER_LAUNCH_KERNEL((syevj_offd_rotate_org<false, T, S>), gridOR,
                                                threadsOR, lmemsizeOR, stream, true, blocks, n,
                                                Acpy, 0, n, n * n, J, top, bottom, completed);
                        ROCSOLVER_LAUNCH_KERNEL((syevj_offd_rotate_org<true, T, S>), gridOR,
                                                threadsOR, lmemsizeOR, stream, true, blocks, n,
                                                Acpy, 0, n, n * n, J, top, bottom, completed);
                    }
                    else
                    {
                        ROCSOLVER_LAUNCH_KERNEL((syevj_offd_rotate<false, T, S>), gridOR, threadsOR,
                                                lmemsizeOR, stream, true, nb_max, n, Acpy, 0, n,
                                                n * n, J, top, bottom, completed, batch_count);
                        ROCSOLVER_LAUNCH_KERNEL((syevj_offd_rotate<true, T, S>), gridOR, threadsOR,
                                                lmemsizeOR, stream, true, nb_max, n, Acpy, 0, n,
                                                n * n, J, top, bottom, completed, batch_count);
                    }

                    // update eigenvectors
                    if(ev)
                    {
                        if(use_offd_rotate_org)
                        {
                            ROCSOLVER_LAUNCH_KERNEL((syevj_offd_rotate_org<false, T, S>), gridOR,
                                                    threadsOR, lmemsizeOR, stream, false, blocks, n,
                                                    A, shiftA, lda, strideA, J, top, bottom,
                                                    completed);
                        }
                        else
                        {
                            ROCSOLVER_LAUNCH_KERNEL((syevj_offd_rotate<false, T, S>), gridOR,
                                                    threadsOR, lmemsizeOR, stream, false, nb_max, n,
                                                    A, shiftA, lda, strideA, J, top, bottom,
                                                    completed, batch_count);
                        }
                    }

                    // cycle top/bottom pairs
                    ROCSOLVER_LAUNCH_KERNEL(syevj_cycle_pairs<T>, gridPairs, threads, lmemsizePairs,
                                            stream, half_blocks, top, bottom);
                }
            }

            // compute new residual
            h_sweeps++;
            ROCSOLVER_LAUNCH_KERNEL(syevj_calc_norm<T>, grid, threads, lmemsizeInit, stream, n,
                                    h_sweeps, residual, Acpy, norms, completed);
        }

        // set outputs and sort eigenvalues & vectors
        ROCSOLVER_LAUNCH_KERNEL(syevj_finalize<T>, grid, threads, 0, stream, esort, evect, n, A,
                                shiftA, lda, strideA, residual, max_sweeps, n_sweeps, W, strideW,
                                info, Acpy, completed);
    }

    return rocblas_status_success;
}

ROCSOLVER_END_NAMESPACE<|MERGE_RESOLUTION|>--- conflicted
+++ resolved
@@ -3388,19 +3388,10 @@
         // use original algorithm for small problems
         auto const n_threshold = 1024;
 
-<<<<<<< HEAD
         bool const use_offd_kernel_org = (n <= n_threshold);
         bool const use_diag_rotate_org = (n <= n_threshold);
         bool const use_offd_rotate_org = (n <= n_threshold);
         bool const use_diag_kernel_org = false;
-=======
-        // bool const use_offd_kernel_org = (n <= n_threshold);
-        // bool const use_diag_rotate_org = (n <= n_threshold);
-        // bool const use_offd_rotate_org = (n <= n_threshold);
-        bool const use_offd_kernel_org = false;
-        bool const use_diag_rotate_org = false;
-        bool const use_offd_rotate_org = false;
->>>>>>> f5c5bbf4
 
         // *** USE BLOCKED KERNELS ***
         rocblas_int const nb_max = BS2;
