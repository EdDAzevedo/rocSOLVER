/************************************************************************
 * Derived from
 * Gotlub & Van Loan (1996). Matrix Computations (3rd ed.).
 *     John Hopkins University Press.
 *     Section 8.4.
 * and
 * Hari & Kovac (2019). On the Convergence of Complex Jacobi Methods.
 *     Linear and Multilinear Algebra 69(3), p. 489-514.
 * Copyright (C) 2021-2024 Advanced Micro Devices, Inc.
 *
 * Redistribution and use in source and binary forms, with or without
 * modification, are permitted provided that the following conditions
 * are met:
 *
 * 1. Redistributions of source code must retain the above copyright
 *    notice, this list of conditions and the following disclaimer.
 *
 * 2. Redistributions in binary form must reproduce the above copyright
 *    notice, this list of conditions and the following disclaimer in the
 *    documentation and/or other materials provided with the distribution.
 *
 * THIS SOFTWARE IS PROVIDED BY THE AUTHOR AND CONTRIBUTORS ``AS IS'' AND
 * ANY EXPRESS OR IMPLIED WARRANTIES, INCLUDING, BUT NOT LIMITED TO, THE
 * IMPLIED WARRANTIES OF MERCHANTABILITY AND FITNESS FOR A PARTICULAR PURPOSE
 * ARE DISCLAIMED.  IN NO EVENT SHALL THE AUTHOR OR CONTRIBUTORS BE LIABLE
 * FOR ANY DIRECT, INDIRECT, INCIDENTAL, SPECIAL, EXEMPLARY, OR CONSEQUENTIAL
 * DAMAGES (INCLUDING, BUT NOT LIMITED TO, PROCUREMENT OF SUBSTITUTE GOODS
 * OR SERVICES; LOSS OF USE, DATA, OR PROFITS; OR BUSINESS INTERRUPTION)
 * HOWEVER CAUSED AND ON ANY THEORY OF LIABILITY, WHETHER IN CONTRACT, STRICT
 * LIABILITY, OR TORT (INCLUDING NEGLIGENCE OR OTHERWISE) ARISING IN ANY WAY
 * OUT OF THE USE OF THIS SOFTWARE, EVEN IF ADVISED OF THE POSSIBILITY OF
 * SUCH DAMAGE.
 * ***********************************************************************/

#pragma once

#include "lapack_device_functions.hpp"
#include "rocblas.hpp"
#include "roclapack_syev_heev.hpp"
#include "rocsolver/rocsolver.h"

ROCSOLVER_BEGIN_NAMESPACE

/************** Kernels and device functions for small size*******************/
/*****************************************************************************/

#define SYEVJ_BDIM 1024 // Max number of threads per thread-block used in syevj_small kernel

/** SYEVJ_SMALL_KERNEL/RUN_SYEVJ applies the Jacobi eigenvalue algorithm to matrices of size
    n <= SYEVJ_BLOCKED_SWITCH. For each off-diagonal element A[i,j], a Jacobi rotation J is
    calculated so that (J'AJ)[i,j] = 0. J only affects rows i and j, and J' only affects
    columns i and j. Therefore, ceil(n / 2) rotations can be computed and applied
    in parallel, so long as the rotations do not conflict between threads. We use top/bottom pairs
    to obtain i's and j's that do not conflict, and cycle them to cover all off-diagonal indices.

    (Call the syevj_small_kernel with batch_count groups in z, of dim = ddx * ddy threads in x.
	Then, the run_syevj device function will be run by all threads organized in a ddx-by-ddy array.
	Normally, ddx <= ceil(n / 2), and ddy <= ceil(n / 2). Any thread with index i >= ceil(n / 2) or
	j >= ceil(n / 2) will not execute any computations). **/
template <typename T, typename S>
__device__ void run_syevj(const rocblas_int dimx,
                          const rocblas_int dimy,
                          const rocblas_int tix,
                          const rocblas_int tiy,
                          const rocblas_esort esort,
                          const rocblas_evect evect,
                          const rocblas_fill uplo,
                          const rocblas_int n,
                          T* A,
                          const rocblas_int lda,
                          const S abstol,
                          const S eps,
                          S* residual,
                          const rocblas_int max_sweeps,
                          rocblas_int* n_sweeps,
                          S* W,
                          rocblas_int* info,
                          T* Acpy,
                          S* cosines_res,
                          T* sines_diag,
                          rocblas_int* top,
                          rocblas_int* bottom)
{
    // local variables
    S c, mag, f, g, r, s;
    T s1, s2, aij, temp1, temp2;
    rocblas_int i, j;
    rocblas_int sweeps = 0;
    rocblas_int even_n = n + n % 2;
    rocblas_int half_n = even_n / 2;
    S local_res = 0;
    S local_diag = 0;

    if(tiy == 0)
    {
        // copy A to Acpy, set A to identity (if calculating eigenvectors), and calculate off-diagonal
        // squared Frobenius norm (first by column/row then sum)
        if(uplo == rocblas_fill_upper)
        {
            for(i = tix; i < n; i += dimx)
            {
                aij = A[i + i * lda];
                local_diag += std::norm(aij);
                Acpy[i + i * n] = aij;

                if(evect != rocblas_evect_none)
                    A[i + i * lda] = 1;

                for(j = n - 1; j > i; j--)
                {
                    aij = A[i + j * lda];
                    local_res += 2 * std::norm(aij);
                    Acpy[i + j * n] = aij;
                    Acpy[j + i * n] = conj(aij);

                    if(evect != rocblas_evect_none)
                    {
                        A[i + j * lda] = 0;
                        A[j + i * lda] = 0;
                    }
                }
            }
        }
        else
        {
            for(i = tix; i < n; i += dimx)
            {
                aij = A[i + i * lda];
                local_diag += std::norm(aij);
                Acpy[i + i * n] = aij;

                if(evect != rocblas_evect_none)
                    A[i + i * lda] = 1;

                for(j = 0; j < i; j++)
                {
                    aij = A[i + j * lda];
                    local_res += 2 * std::norm(aij);
                    Acpy[i + j * n] = aij;
                    Acpy[j + i * n] = conj(aij);

                    if(evect != rocblas_evect_none)
                    {
                        A[i + j * lda] = 0;
                        A[j + i * lda] = 0;
                    }
                }
            }
        }
        cosines_res[tix] = local_res;
        sines_diag[tix] = local_diag;

        // initialize top/bottom pairs
        for(i = tix; i < half_n; i += dimx)
        {
            top[i] = i * 2;
            bottom[i] = i * 2 + 1;
        }
    }
    __syncthreads();

    // set tolerance
    local_res = 0;
    local_diag = 0;
    for(i = 0; i < dimx; i++)
    {
        local_res += cosines_res[i];
        local_diag += std::real(sines_diag[i]);
    }
    S tolerance = (local_res + local_diag) * abstol * abstol;
    S small_num = get_safemin<S>() / eps;

    // execute sweeps
    rocblas_int count = (half_n - 1) / dimx + 1;
    while(sweeps < max_sweeps && local_res > tolerance)
    {
        // for each off-diagonal element (indexed using top/bottom pairs), calculate the Jacobi rotation and apply it to Acpy
        for(rocblas_int k = 0; k < even_n - 1; ++k)
        {
            for(rocblas_int cc = 0; cc < count; ++cc)
            {
                // get current top/bottom pair
                rocblas_int kx = tix + cc * dimx;
                i = kx < half_n ? top[kx] : n;
                j = kx < half_n ? bottom[kx] : n;

                // calculate current rotation J
                if(tiy == 0 && i < n && j < n)
                {
                    aij = Acpy[i + j * n];
                    mag = std::abs(aij);

                    if(mag * mag < small_num)
                    {
                        c = 1;
                        s1 = 0;
                    }
                    else
                    {
                        g = 2 * mag;
                        f = std::real(Acpy[j + j * n] - Acpy[i + i * n]);
                        f += (f < 0) ? -std::hypot(f, g) : std::hypot(f, g);
                        lartg(f, g, c, s, r);
                        s1 = s * aij / mag;
                    }
                    cosines_res[tix] = c;
                    sines_diag[tix] = s1;
                }
                __syncthreads();

                // apply J from the right and update vectors
                if(i < n && j < n)
                {
                    c = cosines_res[tix];
                    s1 = sines_diag[tix];
                    s2 = conj(s1);

                    for(rocblas_int ky = tiy; ky < half_n; ky += dimy)
                    {
                        rocblas_int y1 = ky * 2;
                        rocblas_int y2 = y1 + 1;

                        temp1 = Acpy[y1 + i * n];
                        temp2 = Acpy[y1 + j * n];
                        Acpy[y1 + i * n] = c * temp1 + s2 * temp2;
                        Acpy[y1 + j * n] = -s1 * temp1 + c * temp2;
                        if(y2 < n)
                        {
                            temp1 = Acpy[y2 + i * n];
                            temp2 = Acpy[y2 + j * n];
                            Acpy[y2 + i * n] = c * temp1 + s2 * temp2;
                            Acpy[y2 + j * n] = -s1 * temp1 + c * temp2;
                        }

                        if(evect != rocblas_evect_none)
                        {
                            temp1 = A[y1 + i * lda];
                            temp2 = A[y1 + j * lda];
                            A[y1 + i * lda] = c * temp1 + s2 * temp2;
                            A[y1 + j * lda] = -s1 * temp1 + c * temp2;
                            if(y2 < n)
                            {
                                temp1 = A[y2 + i * lda];
                                temp2 = A[y2 + j * lda];
                                A[y2 + i * lda] = c * temp1 + s2 * temp2;
                                A[y2 + j * lda] = -s1 * temp1 + c * temp2;
                            }
                        }
                    }
                }
                __syncthreads();

                // apply J' from the left
                if(i < n && j < n)
                {
                    for(rocblas_int ky = tiy; ky < half_n; ky += dimy)
                    {
                        rocblas_int y1 = ky * 2;
                        rocblas_int y2 = y1 + 1;

                        temp1 = Acpy[i + y1 * n];
                        temp2 = Acpy[j + y1 * n];
                        Acpy[i + y1 * n] = c * temp1 + s1 * temp2;
                        Acpy[j + y1 * n] = -s2 * temp1 + c * temp2;
                        if(y2 < n)
                        {
                            temp1 = Acpy[i + y2 * n];
                            temp2 = Acpy[j + y2 * n];
                            Acpy[i + y2 * n] = c * temp1 + s1 * temp2;
                            Acpy[j + y2 * n] = -s2 * temp1 + c * temp2;
                        }
                    }
                }
                __syncthreads();

                // round aij and aji to zero
                if(tiy == 0 && i < n && j < n)
                {
                    Acpy[i + j * n] = 0;
                    Acpy[j + i * n] = 0;
                }
                __syncthreads();

                // rotate top/bottom pair
                if(tiy == 0 && kx < half_n)
                {
                    if(i > 0)
                    {
                        if(i == 2 || i == even_n - 1)
                            top[kx] = i - 1;
                        else
                            top[kx] = i + ((i % 2 == 0) ? -2 : 2);
                    }
                    if(j == 2 || j == even_n - 1)
                        bottom[kx] = j - 1;
                    else
                        bottom[kx] = j + ((j % 2 == 0) ? -2 : 2);
                }
                __syncthreads();
            }
        }

        // update norm
        if(tiy == 0)
        {
            local_res = 0;

            for(i = tix; i < n; i += dimx)
            {
                for(j = 0; j < i; j++)
                    local_res += 2 * std::norm(Acpy[i + j * n]);
            }
            cosines_res[tix] = local_res;
        }
        __syncthreads();

        local_res = 0;
        for(i = 0; i < dimx; i++)
            local_res += cosines_res[i];

        sweeps++;
    }

    // finalize outputs
    if(tiy == 0)
    {
        if(tix == 0)
        {
            *residual = sqrt(local_res);
            if(sweeps <= max_sweeps)
            {
                *n_sweeps = sweeps;
                *info = 0;
            }
            else
            {
                *n_sweeps = max_sweeps;
                *info = 1;
            }
        }

        // update W
        for(i = tix; i < n; i += dimx)
            W[i] = std::real(Acpy[i + i * n]);
    }
    __syncthreads();

    // if no sort, then stop
    if(esort == rocblas_esort_none)
        return;

    //otherwise sort eigenvalues and eigenvectors by selection sort
    rocblas_int m;
    S p;
    for(j = 0; j < n - 1; j++)
    {
        m = j;
        p = W[j];
        for(i = j + 1; i < n; i++)
        {
            if(W[i] < p)
            {
                m = i;
                p = W[i];
            }
        }
        __syncthreads();

        if(m != j && tiy == 0)
        {
            if(tix == 0)
            {
                W[m] = W[j];
                W[j] = p;
            }

            if(evect != rocblas_evect_none)
            {
                for(i = tix; i < n; i += dimx)
                    swap(A[i + m * lda], A[i + j * lda]);
            }
        }
        __syncthreads();
    }
}

__host__ __device__ inline void
    syevj_get_dims(rocblas_int n, rocblas_int bdim, rocblas_int* ddx, rocblas_int* ddy)
{
    // (TODO: Some tuning could be beneficial in the future.
    //	For now, we use a max of BDIM = ddx * ddy threads.
    //	ddy is set to min(BDIM/4, ceil(n/2)) and ddx to min(BDIM/ddy, ceil(n/2)).

    rocblas_int even_n = n + n % 2;
    rocblas_int half_n = even_n / 2;
    rocblas_int y = std::min(bdim / 4, half_n);
    rocblas_int x = std::min(bdim / y, half_n);
    *ddx = x;
    *ddy = y;
}

template <typename T, typename S, typename U>
ROCSOLVER_KERNEL void __launch_bounds__(SYEVJ_BDIM) syevj_small_kernel(const rocblas_esort esort,
                                                                       const rocblas_evect evect,
                                                                       const rocblas_fill uplo,
                                                                       const rocblas_int n,
                                                                       U AA,
                                                                       const rocblas_int shiftA,
                                                                       const rocblas_int lda,
                                                                       const rocblas_stride strideA,
                                                                       const S abstol,
                                                                       const S eps,
                                                                       S* residualA,
                                                                       const rocblas_int max_sweeps,
                                                                       rocblas_int* n_sweepsA,
                                                                       S* WW,
                                                                       const rocblas_stride strideW,
                                                                       rocblas_int* infoA,
                                                                       T* AcpyA)
{
    rocblas_int tid = hipThreadIdx_x;
    rocblas_int bid = hipBlockIdx_z;
    rocblas_int even_n = n + n % 2;
    rocblas_int half_n = even_n / 2;

    // array pointers
    T* A = load_ptr_batch<T>(AA, bid, shiftA, strideA);
    T* Acpy = AcpyA + bid * n * n;
    S* W = WW + bid * strideW;
    S* residual = residualA + bid;
    rocblas_int* n_sweeps = n_sweepsA + bid;
    rocblas_int* info = infoA + bid;

    // get dimensions of 2D thread array
    rocblas_int ddx, ddy;
    syevj_get_dims(n, SYEVJ_BDIM, &ddx, &ddy);

    // shared memory
    extern __shared__ double lmem[];
    S* cosines_res = reinterpret_cast<S*>(lmem);
    T* sines_diag = reinterpret_cast<T*>(cosines_res + ddx);
    rocblas_int* top = reinterpret_cast<rocblas_int*>(sines_diag + ddx);
    rocblas_int* bottom = top + half_n;

    // re-arrange threads in 2D array
    rocblas_int tix = tid / ddy;
    rocblas_int tiy = tid % ddy;

    // execute
    run_syevj(ddx, ddy, tix, tiy, esort, evect, uplo, n, A, lda, abstol, eps, residual, max_sweeps,
              n_sweeps, W, info, Acpy, cosines_res, sines_diag, top, bottom);
}

/************** Kernels and device functions for large size*******************/
/*****************************************************************************/

/** SYEVJ_INIT copies A to Acpy, calculates the residual norm of the matrix, and
    initializes the top/bottom pairs.

    Call this kernel with batch_count groups in y, and any number of threads in x. **/
template <typename T, typename S, typename U>
ROCSOLVER_KERNEL void syevj_init(const rocblas_evect evect,
                                 const rocblas_fill uplo,
                                 const rocblas_int half_blocks,
                                 const rocblas_int n,
                                 U AA,
                                 const rocblas_int shiftA,
                                 const rocblas_int lda,
                                 const rocblas_stride strideA,
                                 S abstol,
                                 S* residual,
                                 T* AcpyA,
                                 S* norms,
                                 rocblas_int* top,
                                 rocblas_int* bottom,
                                 rocblas_int* completed)
{
    rocblas_int tid = hipThreadIdx_x;
    rocblas_int bid = hipBlockIdx_y;
    rocblas_int dimx = hipBlockDim_x;

    // local variables
    T temp;
    rocblas_int i, j;
    rocblas_int even_n = n + n % 2;
    rocblas_int half_n = even_n / 2;

    // array pointers
    T* A = load_ptr_batch<T>(AA, bid, shiftA, strideA);
    T* Acpy = AcpyA + bid * n * n;

    // shared memory
    extern __shared__ double lmem[];
    S* sh_res = reinterpret_cast<S*>(lmem);
    S* sh_diag = sh_res + dimx;

    // copy A to Acpy, set A to identity (if calculating eigenvectors), and calculate off-diagonal
    // squared Frobenius norm (by column/row)
    S local_res = 0;
    S local_diag = 0;
    if(uplo == rocblas_fill_upper)
    {
        for(i = tid; i < n; i += dimx)
        {
            temp = A[i + i * lda];
            local_diag += std::norm(temp);
            Acpy[i + i * n] = temp;

            if(evect != rocblas_evect_none)
                A[i + i * lda] = 1;

            for(j = n - 1; j > i; j--)
            {
                temp = A[i + j * lda];
                local_res += 2 * std::norm(temp);
                Acpy[i + j * n] = temp;
                Acpy[j + i * n] = conj(temp);

                if(evect != rocblas_evect_none)
                {
                    A[i + j * lda] = 0;
                    A[j + i * lda] = 0;
                }
            }
        }
    }
    else
    {
        for(i = tid; i < n; i += dimx)
        {
            temp = A[i + i * lda];
            local_diag += std::norm(temp);
            Acpy[i + i * n] = temp;

            if(evect != rocblas_evect_none)
                A[i + i * lda] = 1;

            for(j = 0; j < i; j++)
            {
                temp = A[i + j * lda];
                local_res += 2 * std::norm(temp);
                Acpy[i + j * n] = temp;
                Acpy[j + i * n] = conj(temp);

                if(evect != rocblas_evect_none)
                {
                    A[i + j * lda] = 0;
                    A[j + i * lda] = 0;
                }
            }
        }
    }
    sh_res[tid] = local_res;
    sh_diag[tid] = local_diag;
    __syncthreads();

    if(tid == 0)
    {
        for(i = 1; i < std::min(n, dimx); i++)
        {
            local_res += sh_res[i];
            local_diag += sh_diag[i];
        }

        norms[bid] = (local_res + local_diag) * abstol * abstol;
        residual[bid] = local_res;
        if(local_res < norms[bid])
        {
            completed[bid + 1] = 1;
            atomicAdd(completed, 1);
        }
    }

    // initialize top/bottom pairs
    if(bid == 0 && top && bottom)
    {
        for(i = tid; i < half_blocks; i += dimx)
        {
            top[i] = 2 * i;
            bottom[i] = 2 * i + 1;
        }
    }
}

/** SYEVJ_DIAG_KERNEL decomposes diagonal blocks of size nb <= BS2. For each off-diagonal element
    A[i,j], a Jacobi rotation J is calculated so that (J'AJ)[i,j] = 0. J only affects rows i and j,
    and J' only affects columns i and j. Therefore, ceil(nb / 2) rotations can be computed and applied
    in parallel, so long as the rotations do not conflict between threads. We use top/bottom pairs
    to obtain i's and j's that do not conflict, and cycle them to cover all off-diagonal indices.

    Call this kernel with batch_count blocks in z, and BS2 / 2 threads in x and y. Each thread block
    will work on a separate diagonal block; for a matrix consisting of b * b blocks, use b thread
    blocks in x. **/
template <typename T, typename S, typename U>
ROCSOLVER_KERNEL void syevj_diag_kernel_org(const rocblas_int n,
                                            U AA,
                                            const rocblas_int shiftA,
                                            const rocblas_int lda,
                                            const rocblas_stride strideA,
                                            const S eps,
                                            T* JA,
                                            rocblas_int* completed)
{
    rocblas_int tix = hipThreadIdx_x;
    rocblas_int tiy = hipThreadIdx_y;
    rocblas_int bid = hipBlockIdx_z;
    rocblas_int jid = bid * hipGridDim_x + hipBlockIdx_x;

    if(completed[bid + 1])
        return;

    rocblas_int nb_max = 2 * hipBlockDim_x;
    rocblas_int offset = hipBlockIdx_x * nb_max;

    // local variables
    S c, mag, f, g, r, s;
    T s1, s2, aij, temp1, temp2;
    rocblas_int i, j, k;
    rocblas_int xx1 = 2 * tix, xx2 = xx1 + 1;
    rocblas_int yy1 = 2 * tiy, yy2 = yy1 + 1;
    rocblas_int x1 = xx1 + offset, x2 = x1 + 1;
    rocblas_int y1 = yy1 + offset, y2 = y1 + 1;

    rocblas_int half_n = (n - 1) / 2 + 1;
    rocblas_int nb = std::min(2 * half_n - offset, nb_max);
    rocblas_int half_nb = nb / 2;

    if(tix >= half_nb || tiy >= half_nb)
        return;

    // array pointers
    T* A = load_ptr_batch<T>(AA, bid, shiftA, strideA);
    T* J = (JA ? JA + (jid * nb_max * nb_max) : nullptr);

    // shared memory
    extern __shared__ double lmem[];
    S* sh_cosines = reinterpret_cast<S*>(lmem);
    T* sh_sines = reinterpret_cast<T*>(sh_cosines + half_nb);
    rocblas_int* sh_top = reinterpret_cast<rocblas_int*>(sh_sines + half_nb);
    rocblas_int* sh_bottom = sh_top + half_nb;

    // initialize J to the identity
    if(J)
    {
        J[xx1 + yy1 * nb_max] = (xx1 == yy1 ? 1 : 0);
        J[xx1 + yy2 * nb_max] = 0;
        J[xx2 + yy1 * nb_max] = 0;
        J[xx2 + yy2 * nb_max] = (xx2 == yy2 ? 1 : 0);
    }

    // initialize top/bottom
    if(tiy == 0)
    {
        sh_top[tix] = x1;
        sh_bottom[tix] = x2;
    }

    S small_num = get_safemin<S>() / eps;

    // for each off-diagonal element (indexed using top/bottom pairs), calculate the Jacobi rotation and apply it to A
    i = x1;
    j = x2;
    for(k = 0; k < nb - 1; k++)
    {
        if(tiy == 0 && i < n && j < n)
        {
            aij = A[i + j * lda];
            mag = std::abs(aij);

            // calculate rotation J
            if(mag * mag < small_num)
            {
                c = 1;
                s1 = 0;
            }
            else
            {
                g = 2 * mag;
                f = std::real(A[j + j * lda] - A[i + i * lda]);
                f += (f < 0) ? -std::hypot(f, g) : std::hypot(f, g);
                lartg(f, g, c, s, r);
                s1 = s * aij / mag;
            }

            sh_cosines[tix] = c;
            sh_sines[tix] = s1;
        }
        __syncthreads();

        if(i < n && j < n)
        {
            c = sh_cosines[tix];
            s1 = sh_sines[tix];
            s2 = conj(s1);

            // store J row-wise
            if(J)
            {
                xx1 = i - offset;
                xx2 = j - offset;
                temp1 = J[xx1 + yy1 * nb_max];
                temp2 = J[xx2 + yy1 * nb_max];
                J[xx1 + yy1 * nb_max] = c * temp1 + s2 * temp2;
                J[xx2 + yy1 * nb_max] = -s1 * temp1 + c * temp2;

                if(y2 < n)
                {
                    temp1 = J[xx1 + yy2 * nb_max];
                    temp2 = J[xx2 + yy2 * nb_max];
                    J[xx1 + yy2 * nb_max] = c * temp1 + s2 * temp2;
                    J[xx2 + yy2 * nb_max] = -s1 * temp1 + c * temp2;
                }
            }

            // apply J from the right
            temp1 = A[y1 + i * lda];
            temp2 = A[y1 + j * lda];
            A[y1 + i * lda] = c * temp1 + s2 * temp2;
            A[y1 + j * lda] = -s1 * temp1 + c * temp2;

            if(y2 < n)
            {
                temp1 = A[y2 + i * lda];
                temp2 = A[y2 + j * lda];
                A[y2 + i * lda] = c * temp1 + s2 * temp2;
                A[y2 + j * lda] = -s1 * temp1 + c * temp2;
            }
        }
        __syncthreads();

        if(i < n && j < n)
        {
            // apply J' from the left
            temp1 = A[i + y1 * lda];
            temp2 = A[j + y1 * lda];
            A[i + y1 * lda] = c * temp1 + s1 * temp2;
            A[j + y1 * lda] = -s2 * temp1 + c * temp2;

            if(y2 < n)
            {
                temp1 = A[i + y2 * lda];
                temp2 = A[j + y2 * lda];
                A[i + y2 * lda] = c * temp1 + s1 * temp2;
                A[j + y2 * lda] = -s2 * temp1 + c * temp2;
            }
        }
        __syncthreads();

        if(tiy == 0 && i < n && j < n)
        {
            // round aij and aji to zero
            A[i + j * lda] = 0;
            A[j + i * lda] = 0;
        }

        // cycle top/bottom pairs
        if(tix == 1)
            i = sh_bottom[0];
        else if(tix > 1)
            i = sh_top[tix - 1];
        if(tix == half_nb - 1)
            j = sh_top[half_nb - 1];
        else
            j = sh_bottom[tix + 1];
        __syncthreads();

        if(tiy == 0)
        {
            sh_top[tix] = i;
            sh_bottom[tix] = j;
        }
    }
}

template <typename T, typename S, typename U>
ROCSOLVER_KERNEL void syevj_diag_kernel(const rocblas_int n,
                                        const rocblas_int nb_max,
                                        U AA,
                                        const rocblas_int shiftA,
                                        const rocblas_int lda,
                                        const rocblas_stride strideA,
                                        const S eps,
                                        T* JA,
                                        rocblas_int* completed,
                                        const rocblas_int batch_count)
{
    auto ceil = [](auto n, auto nb) { return ((n - 1) / nb + 1); };
    auto idx2D = [](auto i, auto j, auto ld) { return (i + j * static_cast<int64_t>(ld)); };

    auto const blocks = ceil(n, nb_max);
    // -------------------------------------------------
    // function to calculation the size of the i-th block
    // -------------------------------------------------
    auto bsize = [=](auto iblock) {
        auto const nb_last = n - (blocks - 1) * nb_max;
        bool const is_last_block = (iblock == (blocks - 1));
        return ((is_last_block) ? nb_last : nb_max);
    };

    auto const bid_start = hipBlockIdx_z;
    auto const bid_inc = hipGridDim_z;

    auto const iblock_start = hipBlockIdx_x;
    auto const iblock_inc = hipGridDim_x;

    auto const i_start = hipThreadIdx_x;
    auto const i_inc = hipBlockDim_x;
    auto const j_start = hipThreadIdx_y;
    auto const j_inc = hipBlockDim_y;

    // --------------------------------------
    // combined (i,j) into single index "ij"
    // --------------------------------------
    auto const ij_start = i_start + j_start * i_inc;
    auto const ij_inc = i_inc * j_inc;

    auto const tix_start = i_start;
    auto const tix_inc = i_inc;
    auto const tiy_start = j_start;
    auto const tiy_inc = j_inc;

    auto const n_even = n + (n % 2);
    auto const half_n = n_even / 2;

    auto const nb_max_even = nb_max + (nb_max % 2);
    auto const half_nb_max = nb_max_even / 2;

    // shared memory
    size_t const size_lds = 64 * 1024;
    extern __shared__ double lmem[];
    std::byte* pfree = reinterpret_cast<std::byte*>(&(lmem[0]));
    size_t total_bytes = 0;

    // ---------------------------------
    // allocate sh_sines[], sh_cosines[]
    // ---------------------------------
    size_t const size_sh_cosines = sizeof(S) * half_nb_max;
    S* sh_cosines = reinterpret_cast<S*>(pfree);
    pfree += size_sh_cosines;
    total_bytes += size_sh_cosines;

    size_t const size_sh_sines = sizeof(T) * half_nb_max;
    T* sh_sines = reinterpret_cast<T*>(pfree);
    pfree += size_sh_sines;
    total_bytes += size_sh_sines;

    // -------------------------------------
    // allocate arrays for independent pairs
    // -------------------------------------

    typedef uint16_t Itype;

    size_t const len_vec = nb_max_even;
    size_t const size_vec = sizeof(Itype) * len_vec;
    Itype* vec = reinterpret_cast<Itype*>(pfree);
    pfree += size_vec;
    total_bytes += size_vec;

    assert(total_bytes <= size_lds);

    // ------------------------
    // allocate  Ash_[]
    // ------------------------

    auto const ldAsh = nb_max;
    size_t const size_Ash = sizeof(T) * (ldAsh * nb_max);
    T* const Ash_ = reinterpret_cast<T*>(pfree);
    pfree += size_Ash;
    total_bytes += size_Ash;
    // bool const use_Ash = (total_bytes <= size_lds);
    bool const use_Ash = false;

    auto Ash = [=](auto i, auto j) -> T& { return (Ash_[i + j * ldAsh]); };

    // ------------------------
    // allocate  Jsh_[]
    // ------------------------
    auto const ldj = nb_max;
    size_t const len_Jsh = (ldj * nb_max);
    size_t const size_Jsh = sizeof(T) * len_Jsh;
    T* const Jsh_ = reinterpret_cast<T*>(pfree);
    pfree += size_Jsh;
    total_bytes += size_Jsh;
    bool const use_Jsh = (total_bytes <= size_lds);

    S const small_num = get_safemin<S>() / eps;
    S const sqrt_small_num = std::sqrt(small_num);

    for(auto bid = bid_start; bid < batch_count; bid += bid_inc)
    {
        if(completed[bid + 1])
            continue;

        T* const A_ = load_ptr_batch<T>(AA, bid, shiftA, strideA);
        auto A = [=](auto i, auto j) -> T& { return (A_[idx2D(i, j, lda)]); };

        // -------------------------------------------
        // work on the diagonal block A[iblock,iblock]
        // -------------------------------------------
        for(auto iblock = iblock_start; iblock < blocks; iblock += iblock_inc)
        {
            auto const offset = iblock * nb_max;
            auto const jid = iblock + bid * blocks;
            T* const J_ = (JA ? JA + (jid * (nb_max * nb_max)) : nullptr);
            bool const use_J = (J_ != nullptr);

            auto const iblock_size = bsize(iblock);
            auto const nb = iblock_size;
            auto const nb_even = nb + (nb % 2);
            auto const half_nb = nb_even / 2;
            auto const npairs = half_nb;

            auto const nrowsJ = iblock_size;
            auto const ncolsJ = nrowsJ;
            auto const nrowsAmat = nrowsJ;
            auto const ncolsAmat = ncolsJ;

            auto J = [=](auto i, auto j) -> T& {
                assert(use_J);

                assert((0 <= i) && (i < nrowsJ));
                assert((0 <= j) && (j < ncolsJ));

                return (J_[i + j * ldj]);
            };

            auto Jsh = [=](auto i, auto j) -> T& {
                assert(use_Jsh);

                assert((0 <= i) && (i < nrowsJ));
                assert((0 <= j) && (j < ncolsJ));

                return (Jsh_[i + j * ldj]);
            };

            T* const Jmat_ = (use_Jsh) ? Jsh_ : J_;
            auto Jmat = [=](auto i, auto j) -> T& {
                assert(use_J);
                assert(Jmat_ != nullptr);

                assert((0 <= i) && (i < nrowsJ));
                assert((0 <= j) && (j < ncolsJ));

                return (Jmat_[i + j * ldj]);
            };

            auto tb_pair = [=](auto i, auto ipair) {
                assert((0 <= i) && (i <= 1));
                assert((0 <= ipair) && (ipair < npairs));

                auto const m = 2 * npairs;

                auto map = [=](auto ip) {
                    auto const ival0 = (m - 1) - 1;
                    bool const is_even = ((ip % 2) == 0);
                    bool const is_last = (ip == (m - 1));
                    auto const j = (ip - 1) / 2;

                    return (is_last ? (m - 1) : is_even ? (ip / 2) : ival0 - j);
                };

                auto const ip = map(i + 2 * ipair);
                assert((0 <= ip) && (ip < nb_even));

                auto const player1 = vec[ip];
                return (player1);
            };

            auto rotate = [=](auto const npairs) {
                // ------------------------------------------
                // parallel algorithms need to have
                // sufficient number of threads and registers
                //
                // note the last position vec[m-1] stays fixed
                // ------------------------------------------
                // bool use_serial = (  ij_inc < (m-1) );

                auto const m = 2 * npairs;
                bool const use_parallel = (ij_inc >= (m - 1));
                // bool const use_serial = (!use_parallel);
                bool const use_serial = true;

                if(use_serial)
                {
                    bool const is_root = (ij_start == 0);

                    if(is_root)
                    {
                        auto const v0 = vec[0];
                        for(auto i = 1; i <= (m - 2); i++)
                        {
                            vec[i - 1] = vec[i];
                        };
                        vec[m - 2] = v0;
                    }
                }
                else
                {
                    assert(ij_inc >= (m - 1));

                    auto const ij = ij_start;
                    auto const v_ij = (ij <= (m - 2)) ? vec[ij] : 0;

                    // for(auto ij=ij_start; ij < (m-1); ij += ij_inc) { v_ij = vec[ ij ]; }

                    __syncthreads();

                    for(auto ij = ij_start; ij <= (m - 2); ij += ij_inc)
                    {
                        if(ij >= 1)
                        {
                            vec[ij - 1] = v_ij;
                        }
                        else
                        {
                            vec[(m - 2)] = v_ij;
                        }
                    }

                } // end if use_serial
                __syncthreads();
            };

            auto init_tb_pair = [=](auto npairs) {
                auto const m = 2 * npairs;
                __syncthreads();
                for(auto ij = ij_start; ij < m; ij += ij_inc)
                {
                    vec[ij] = ij;
                };
                __syncthreads();
            };

            // -----------------------------------
            // note Amat looks like nb by nb matrix
            // -----------------------------------
            T* const Amat_ = (use_Ash) ? Ash_ : A_ + idx2D(offset, offset, lda);
            auto const ldAmat = (use_Ash) ? ldAsh : lda;
            auto Amat0 = [=](auto i, auto j) -> T& {
                assert((0 <= i) && (i < nb));
                assert((0 <= j) && (j < nb));

                return (Amat_[i + j * ldAmat]);
            };

            auto Amat = [=](auto i, auto j) -> T& {
                assert((0 <= i) && (i < nb));
                assert((0 <= j) && (j < nb));
                if(use_Ash)
                {
                    return (Ash_[i + j * ldAsh]);
                }
                else
                {
                    auto const ia = i + offset;
                    auto const ja = j + offset;
                    return (A(ia, ja));
                }
            };

            if(use_J)
            {
                // -----------------------------
                // initialize to identity matrix
                // -----------------------------
                __syncthreads();

                for(auto j = j_start; j < ncolsJ; j += j_inc)
                {
                    for(auto i = i_start; i < nrowsJ; i += i_inc)
                    {
                        bool const is_diagonal = (i == j);
                        Jmat(i, j) = (is_diagonal) ? 1 : 0;
                    }
                }
                __syncthreads();
            }

            if(use_Ash)
            {
                // -----------------------------
                // load A into LDS shared memory
                // -----------------------------
                __syncthreads();

                for(auto j = j_start; j < ncolsAmat; j += j_inc)
                {
                    for(auto i = i_start; i < nrowsAmat; i += i_inc)
                    {
                        auto const ia = offset + i;
                        auto const ja = offset + j;
                        Ash(i, j) = A(ia, ja);
                    }
                }
                __syncthreads();
            }

#ifdef NDEBUG
#else
            double offdiag_norm_init = 0;
            if(ij_start == 0)
            {
                for(auto j = 0; j < ncolsJ; j++)
                {
                    for(auto i = 0; i < nrowsJ; i++)
                    {
                        bool const is_diagonal = (i == j);
                        auto const ia = offset + i;
                        auto const ja = offset + j;
                        T const aij = (is_diagonal) ? 0 : A(ia, ja);
                        offdiag_norm_init += std::norm(aij);
                    }
                }
                offdiag_norm_init = std::sqrt(offdiag_norm_init);

                for(auto j = 0; j < ncolsJ; j++)
                {
                    for(auto i = 0; i < nrowsJ; i++)
                    {
                        bool const is_diag = (i == j);
                        T const id_ij = (is_diag) ? 1 : 0;
                        bool const isok = (Jmat(i, j) == id_ij);
                        assert(isok);
                    }
                }
            }
#endif

            init_tb_pair(npairs);

            auto const num_pass = (nrowsJ - 1);
            for(auto ipass = 0; ipass < 2 * num_pass; ipass++)
            {
                // ---------------------------------
                // generate sh_cosines[], sh_sines[]
                // ---------------------------------
                for(auto ipair = ij_start; ipair < npairs; ipair += ij_inc)
                {
                    auto const p = tb_pair(0, ipair);
                    auto const q = tb_pair(1, ipair);

                    // ----------------------------------------------
                    // default initialized value as identity rotation
                    // ----------------------------------------------
                    double c = 1;
                    T s1 = 0;

                    sh_cosines[ipair] = c;
                    sh_sines[ipair] = s1;

                    // ----------------------------------------------------------
                    // for each off-diagonal element (indexed using top/bottom pairs),
                    // calculate the Jacobi rotation and apply it to A
                    // ----------------------------------------------------------

                    bool is_valid = (p < nrowsJ) && (q < ncolsJ);
                    if(!is_valid)
                        continue;

                    {
                        auto const i = std::min(p, q);
                        auto const j = std::max(p, q);

                        auto const aij = Amat(i, j);
                        double const mag = std::abs(aij);

                        bool const is_small = (mag < sqrt_small_num);
                        // calculate rotation J
                        if(!is_small)
                        {
                            double r = 1;
                            double s = 0;

                            auto const aii = Amat(i, i);
                            auto const ajj = Amat(j, j);

                            double const real_aii = std::real(aii);
                            double const real_ajj = std::real(ajj);

                            double g = 2 * mag;
                            // S f = std::real(Amat(ja, ja) - Amat(ia, ia));
                            double f = real_ajj - real_aii;
                            f += (f < 0) ? -std::hypot(f, g) : std::hypot(f, g);
                            lartg(f, g, c, s, r);
                            s1 = aij * (s / mag);
                        }

                        sh_cosines[ipair] = c;
                        sh_sines[ipair] = s1;

#ifdef NDEBUG
#else
                        {
                            double const tol = 1e-6;
                            assert(std::abs((c * c + s1 * conj(s1)) - 1) <= tol);
                        }
#endif
                    }

                } // end for ij

                __syncthreads();

                for(auto ipair = tix_start; ipair < npairs; ipair += tix_inc)
                {
                    auto const p = std::min(tb_pair(0, ipair), tb_pair(1, ipair));
                    auto const q = std::max(tb_pair(0, ipair), tb_pair(1, ipair));

                    bool const is_valid = (p < nrowsJ) && (q < ncolsJ);
                    if(!is_valid)
                        continue;

                    S const c = sh_cosines[ipair];
                    T const s1 = sh_sines[ipair];
                    T const s2 = conj(s1);

                    for(auto tiy = tiy_start; tiy < ncolsJ; tiy += tiy_inc)
                    {
                        // ----------------
                        // store J row-wise
                        // ----------------
                        if(use_J)
                        {
                            auto const temp1 = Jmat(p, tiy);
                            auto const temp2 = Jmat(q, tiy);
                            Jmat(p, tiy) = c * temp1 + s2 * temp2;
                            Jmat(q, tiy) = -s1 * temp1 + c * temp2;
                        }

                        // -----------------------------
                        // apply rotation from the right
                        // -----------------------------
                        {
                            auto const temp1 = A(tiy, p);
                            auto const temp2 = A(tiy, q);
                            Amat(tiy, p) = c * temp1 + s2 * temp2;
                            Amat(tiy, q) = -s1 * temp1 + c * temp2;
                        }
                    } // end for tiy
                } // end for tix

                __syncthreads();

                for(auto ipair = tix_start; ipair < npairs; ipair += tix_inc)
                {
                    auto const p = std::min(tb_pair(0, ipair), tb_pair(1, ipair));
                    auto const q = std::max(tb_pair(0, ipair), tb_pair(1, ipair));

                    bool const is_valid = (p < nrowsJ) && (q < nrowsJ);
                    if(!is_valid)
                        continue;

                    S const c = sh_cosines[ipair];
                    T const s1 = sh_sines[ipair];
                    T const s2 = conj(s1);

                    for(auto tiy = tiy_start; tiy < ncolsJ; tiy += tiy_inc)
                    {
                        // ----------------------
                        // apply J' from the left
                        // ----------------------
                        auto const temp1 = Amat(p, tiy);
                        auto const temp2 = Amat(q, tiy);
                        Amat(p, tiy) = c * temp1 + s1 * temp2;
                        Amat(q, tiy) = -s2 * temp1 + c * temp2;
                    } // end for tiy
                } // end for tix

                __syncthreads();

                for(auto ipair = ij_start; ipair < npairs; ipair += ij_inc)
                {
                    auto const p = tb_pair(0, ipair);
                    auto const q = tb_pair(1, ipair);

                    bool const is_valid = (p < nrowsJ) && (q < nrowsJ);
                    if(!is_valid)
                        continue;

                    {
                        // round aij and aji to zero
                        Amat(p, q) = 0;
                        Amat(q, p) = 0;
                    }
                } // end for ij

                __syncthreads();

                // ---------------------
                // rotate cycle pairs
                // ---------------------

                rotate(npairs);

                __syncthreads();

            } // end for ipass

            if(use_J && use_Jsh)
            {
                // ---------------------------------------------------
                // write out rotation matrix from LDS to device memory
                // ---------------------------------------------------

                __syncthreads();

                for(auto ij = ij_start; ij < len_Jsh; ij += ij_inc)
                {
                    J_[ij] = Jsh_[ij];
                };

                __syncthreads();
            }

            if(use_Ash)
            {
                // ------------------------------------------
                // write out modified diagonal submatrix of A
                // from LDS to device memory
                // ------------------------------------------
                __syncthreads();

                for(auto j = j_start; j < ncolsJ; j += j_inc)
                {
                    for(auto i = i_start; i < nrowsJ; i += i_inc)
                    {
                        auto const ia = i + offset;
                        auto const ja = j + offset;
                        A(ia, ja) = Ash(i, j);
                    }
                }
                __syncthreads();
            }
            __syncthreads();

#ifdef NDEBUG
#else

            bool const check_J = true;
            if(check_J)
            {
                // ----------------------------
                // double check J is orthogonal
                // check  J * J' == identity
                // ----------------------------
                __syncthreads();

                if(use_J)
                {
                    double const tol = 1e-6;
                    auto nerrors = 0;
                    for(auto j = j_start; j < ncolsJ; j += j_inc)
                    {
                        for(auto i = i_start; i < nrowsJ; i += i_inc)
                        {
                            T eij = 0;
                            for(auto k = 0; k < nrowsJ; k++)
                            {
                                auto const Jt_ik = conj(Jmat(k, i));
                                auto const J_kj = Jmat(j, k);
                                eij += Jt_ik * J_kj;
                            }
                            T const id_ij = (i == j) ? 1 : 0;
                            double const diff = std::abs(id_ij - eij);

                            bool const isok = (diff <= tol);
                            if(!isok)
                            {
                                printf("iblock=%d,i=%d,j=%d,diff=%le,eij=%le\n", iblock, i, j, diff,
                                       (double)std::real(eij));
                                nerrors += 1;
                            }
                        }
                    }
                    assert(nerrors == 0);
                }

                __syncthreads();

                // compute norm of off diagonal

                double offdiag_norm_final = 0;

                if(ij_start == 0)
                {
                    offdiag_norm_final = 0;

                    for(auto j = 0; j < ncolsJ; j++)
                    {
                        for(auto i = 0; i < nrowsJ; i++)
                        {
                            bool const is_diagonal = (i == j);
                            auto const ia = offset + i;
                            auto const ja = offset + j;
                            T const aij = (is_diagonal) ? 0 : A(ia, ja);
                            offdiag_norm_final = std::norm(aij);
                        }
                    }
                    offdiag_norm_final = std::sqrt(offdiag_norm_final);

                    assert(offdiag_norm_final < offdiag_norm_init);
                }
                __syncthreads();
            }
#endif

        } // end for iblock
    } // end for bid
}

/** SYEVJ_DIAG_ROTATE rotates off-diagonal blocks of size nb <= BS2 using the rotations calculated
    by SYEVJ_DIAG_KERNEL.

    Call this kernel with batch_count groups in z, and BS2 threads in x and y. Each thread group
    will work on a separate off-diagonal block; for a matrix consisting of b * b blocks, use b groups
    in x and b - 1 groups in y. **/
template <bool APPLY_LEFT, typename T, typename S, typename U>
ROCSOLVER_KERNEL void syevj_diag_rotate_org(const bool skip_block,
                                            const rocblas_int n,
                                            U AA,
                                            const rocblas_int shiftA,
                                            const rocblas_int lda,
                                            const rocblas_stride strideA,
                                            T* JA,
                                            rocblas_int* completed)
{
    rocblas_int tix = hipThreadIdx_x;
    rocblas_int tiy = hipThreadIdx_y;
    rocblas_int bix = hipBlockIdx_x;
    rocblas_int biy = hipBlockIdx_y;
    rocblas_int bid = hipBlockIdx_z;
    rocblas_int jid = bid * hipGridDim_x + bix;

    if(completed[bid + 1])
        return;
    if(skip_block && bix == biy)
        return;

    rocblas_int nb_max = hipBlockDim_x;
    rocblas_int offsetx = bix * nb_max;
    rocblas_int offsety = biy * nb_max;

    // local variables
    T temp;
    rocblas_int k;
    rocblas_int x = tix + offsetx;
    rocblas_int y = tiy + offsety;

    rocblas_int nb = std::min(n - offsetx, nb_max);

    if(x >= n || y >= n)
        return;

    // array pointers
    T* A = load_ptr_batch<T>(AA, bid, shiftA, strideA);
    T* J = JA + (jid * nb_max * nb_max);

    // apply J to the current block
    if(!APPLY_LEFT)
    {
        temp = 0;
        for(k = 0; k < nb; k++)
            temp += J[tix + k * nb_max] * A[y + (k + offsetx) * lda];
        __syncthreads();
        A[y + x * lda] = temp;
    }
    else
    {
        temp = 0;
        for(k = 0; k < nb; k++)
            temp += conj(J[tix + k * nb_max]) * A[(k + offsetx) + y * lda];
        __syncthreads();
        A[x + y * lda] = temp;
    }
}

template <bool APPLY_LEFT, typename T, typename S, typename U>
ROCSOLVER_KERNEL void syevj_diag_rotate(const bool skip_block,
                                        const rocblas_int nb_max,
                                        const rocblas_int n,
                                        U AA,
                                        const rocblas_int shiftA,
                                        const rocblas_int lda,
                                        const rocblas_stride strideA,
                                        T* JA,
                                        rocblas_int* completed,
                                        rocblas_int batch_count)
{
    bool constexpr APPLY_RIGHT = (!APPLY_LEFT);

    auto const i_start = hipThreadIdx_x;
    auto const i_inc = hipBlockDim_x;

    auto const j_start = hipThreadIdx_y;
    auto const j_inc = hipBlockDim_y;

    auto const bix_start = hipBlockIdx_x;
    auto const bix_inc = hipGridDim_x;

    auto const biy_start = hipBlockIdx_y;
    auto const biy_inc = hipGridDim_y;

    auto const bid_start = hipBlockIdx_z;
    auto const bid_inc = hipGridDim_z;

    auto ceil = [](auto n, auto nb) { return ((n - 1) / nb + 1); };
    auto const blocks = ceil(n, nb_max);

    // -------------------------------------------------
    // function to calculation the size of the i-th block
    // -------------------------------------------------
    auto bsize = [=](auto iblock) {
        auto const nb_last = n - (blocks - 1) * nb_max;
        bool const is_last_block = (iblock == (blocks - 1));
        return ((is_last_block) ? nb_last : nb_max);
    };

    extern double lmem[];
    size_t total_bytes = 0;
    T* pfree = reinterpret_cast<T*>(&(lmem[0]));

    auto const len_Ash = nb_max * nb_max;

    T* Ash_ = pfree;
    pfree += len_Ash;
    total_bytes += sizeof(T) * len_Ash;

    auto Ash = [=](auto i, auto j) -> T& {
        auto const ldAsh = nb_max;
        return (Ash_[i + j * ldAsh]);
    };

    // ----------------------------------------------------------------
    // Need to store a copy of A[iblock,kblock] or A[kblock,iblock] in LDS
    // to implement in-place update
    // ----------------------------------------------------------------
    size_t const max_lds = 64 * 1024;
    assert(total_bytes <= max_lds);

    size_t const len_Jsh = nb_max * nb_max;
    T* Jsh_ = pfree;
    pfree += len_Jsh;
    total_bytes += sizeof(T) * len_Jsh;

    // ----------------------------------------------------------------
    // Optional to store J into LDS if there is sufficient space in LDS
    // ----------------------------------------------------------------
    bool const use_Jsh = (total_bytes <= max_lds);

    for(auto bid = bid_start; bid < batch_count; bid += bid_inc)
    {
        if(completed[bid + 1])
            continue;

        T* const A_ = load_ptr_batch<T>(AA, bid, shiftA, strideA);

        auto A = [=](auto i, auto j) -> T& { return (A_[i + j * static_cast<int64_t>(lda)]); };

        for(auto bix = bix_start; bix < blocks; bix += bix_inc)
        {
            auto const jid = bix + bid * blocks;

            T* const J_ = JA + (jid * (nb_max * nb_max));

            T* Jmat_ = (use_Jsh) ? Jsh_ : J_;
            auto Jmat = [=](auto i, auto j) -> const T {
                auto const ldj = nb_max;
                return (Jmat_[i + j * ldj]);
            };

            auto const iblock = bix;
            auto const nrowsJ = bsize(iblock);
            auto const ncolsJ = nrowsJ;

            if(use_Jsh)
            {
                // ---------------
                // load J into Jsh in LDS
                // ---------------
                __syncthreads();
                auto const ij_start = i_start + j_start * i_inc;
                auto const ij_inc = i_inc * j_inc;
                auto const len_Jsh = nb_max * nb_max;

                for(auto ij = ij_start; ij < len_Jsh; ij += ij_inc)
                {
                    Jsh_[ij] = J_[ij];
                }
                __syncthreads();
            }

            for(auto biy = biy_start; biy < blocks; biy += biy_inc)
            {
                auto const kblock = biy;
                bool const is_diagonal_block = (iblock == kblock);

                // -----------------------------------------------------------
                // need to skip the diagonal when updating matrix A
                // since the diagonal block has already been updated when
                // generating the rotation matrix J
                // However, diagonal block must also be updated when processing
                // matrix V of eigenvectors
                // -----------------------------------------------------------
                if(skip_block && is_diagonal_block)
                    continue;

                auto const offseti = iblock * nb_max;
                auto const offsetk = kblock * nb_max;

                //  -------------------------------------
                //  use A[iblock,kblock] if (APPLY_LEFT)
                //  use A[kblock,iblock] if (APPLY_RIGHT)
                //  -------------------------------------
                auto const nrows_Ash = (APPLY_LEFT) ? bsize(iblock) : bsize(kblock);
                auto const ncols_Ash = (APPLY_LEFT) ? bsize(kblock) : bsize(iblock);

                // ----------------------------------------------
                // functions to map between local index (tix,tiy)
                // to global index (ia,ja)
                // ----------------------------------------------
                auto get_ia = [=](auto tix) {
                    auto const ia = (APPLY_LEFT) ? tix + offseti : tix + offsetk;
                    return (ia);
                };

                auto get_ja = [=](auto tiy) {
                    auto const ja = (APPLY_LEFT) ? tiy + offsetk : tiy + offseti;
                    return (ja);
                };

                {
                    //  ------------------------------------------------
                    //  load block of A[iblock,kblock]  into Ash in LDS if (APPLY_LEFT)
                    //  load block of A[kblock,iblock]  into Ash in LDS if (APPLY_RIGHT)
                    //  ------------------------------------------------
                    __syncthreads();

                    for(auto j = j_start; j < ncols_Ash; j += j_inc)
                    {
                        for(auto i = i_start; i < nrows_Ash; i += i_inc)
                        {
                            auto const ia = get_ia(i);
                            auto const ja = get_ja(j);
                            Ash(i, j) = A(ia, ja);
                        }
                    }
                    __syncthreads();
                }

                // ----------------------------
                // apply J to the current block
                // ----------------------------
                if(APPLY_RIGHT)
                {
                    // ---------------------
                    // A <- A * transpose(J)
                    // ---------------------
                    for(auto j = j_start; j < ncols_Ash; j += j_inc)
                    {
                        for(auto i = i_start; i < nrows_Ash; i += i_inc)
                        {
                            T aij = 0;
                            for(auto k = 0; k < ncolsJ; k++)
                            {
                                auto const aik = Ash(i, k);
                                auto const Jt_kj = Jmat(j, k);

                                aij += aik * Jt_kj;
                            }
                            auto const ia = get_ia(i);
                            auto const ja = get_ja(j);
                            A(ia, ja) = aij;
                        }
                    }

                    __syncthreads();
                }
                else
                {
                    // ----------------
                    // APPLY_LEFT
                    // A <- conj(J) * A
                    // ----------------

                    for(auto j = j_start; j < ncols_Ash; j += j_inc)
                    {
                        for(auto i = i_start; i < nrows_Ash; i += i_inc)
                        {
                            T aij = 0;
                            for(auto k = 0; k < ncolsJ; k++)
                            {
                                auto const Jc_ik = conj(Jmat(i, k));
                                auto const akj = Ash(k, j);
                                aij += Jc_ik * akj;
                            }
                            auto const ia = get_ia(i);
                            auto const ja = get_ja(j);
                            A(ia, ja) = aij;
                        }
                    }
                    __syncthreads();
                }

            } // end for kblock
        } // end for iblock
    } // end for bid
}

/** SYEVJ_OFFD_KERNEL decomposes off-diagonal blocks of size nb <= BS2. For each element in the block
    (which is an off-diagonal element A[i,j] in the matrix A), a Jacobi rotation J is calculated so that
    (J'AJ)[i,j] = 0. J only affects rows i and j, and J' only affects columns i and j. Therefore,
    nb rotations can be computed and applied in parallel, so long as the rotations do not conflict between
    threads. We select the initial set of i's and j's to span the block's diagonal, and iteratively move
    to the right (wrapping around as necessary) to cover all indices.

    Since A[i,i], A[j,j], and A[j,i] are all in separate blocks, we also need to ensure that
    rotations do not conflict between thread groups. We use block-level top/bottom pairs
    to obtain off-diagonal block indices that do not conflict.

    Call this kernel with batch_count groups in z, and BS2 threads in x and y. Each thread group
    will work on four matrix blocks; for a matrix consisting of b * b blocks, use b / 2 groups in x. **/
template <typename T, typename S, typename U>
ROCSOLVER_KERNEL void syevj_offd_kernel_org(const rocblas_int blocks,
                                            const rocblas_int n,
                                            U AA,
                                            const rocblas_int shiftA,
                                            const rocblas_int lda,
                                            const rocblas_stride strideA,
                                            const S eps,
                                            T* JA,
                                            rocblas_int* top,
                                            rocblas_int* bottom,
                                            rocblas_int* completed)
{
    rocblas_int tix = hipThreadIdx_x;
    rocblas_int tiy = hipThreadIdx_y;
    rocblas_int bid = hipBlockIdx_z;
    rocblas_int jid = bid * hipGridDim_x + hipBlockIdx_x;

    if(completed[bid + 1])
        return;

    rocblas_int i = top[hipBlockIdx_x];
    rocblas_int j = bottom[hipBlockIdx_x];
    if(i >= blocks || j >= blocks)
        return;
    if(i > j)
        swap(i, j);

    rocblas_int nb_max = hipBlockDim_x;
    rocblas_int offseti = i * nb_max;
    rocblas_int offsetj = j * nb_max;
    rocblas_int ldj = 2 * nb_max;

    // local variables
    S c, mag, f, g, r, s;
    T s1, s2, aij, temp1, temp2;
    rocblas_int k;
    rocblas_int xx1 = tix, xx2 = tix + nb_max;
    rocblas_int yy1 = tiy, yy2 = tiy + nb_max;
    rocblas_int x1 = tix + offseti, x2 = tix + offsetj;
    rocblas_int y1 = tiy + offseti, y2 = tiy + offsetj;

    if(y1 >= n)
        return;

    // array pointers
    T* A = load_ptr_batch<T>(AA, bid, shiftA, strideA);
    T* J = (JA ? JA + (jid * 4 * nb_max * nb_max) : nullptr);

    // shared memory
    extern __shared__ double lmem[];
    S* sh_cosines = reinterpret_cast<S*>(lmem);
    T* sh_sines = reinterpret_cast<T*>(sh_cosines + nb_max);

    // initialize J to the identity
    if(J)
    {
        J[xx1 + yy1 * ldj] = (xx1 == yy1 ? 1 : 0);
        J[xx1 + yy2 * ldj] = 0;
        J[xx2 + yy1 * ldj] = 0;
        J[xx2 + yy2 * ldj] = (xx2 == yy2 ? 1 : 0);
    }

    S small_num = get_safemin<S>() / eps;

    // for each element, calculate the Jacobi rotation and apply it to A
    for(k = 0; k < nb_max; k++)
    {
        // get element indices
        i = x1;
        j = (tix + k) % nb_max + offsetj;

        if(tiy == 0 && i < n && j < n)
        {
            aij = A[i + j * lda];
            mag = std::abs(aij);

            // calculate rotation J
            if(mag * mag < small_num)
            {
                c = 1;
                s1 = 0;
            }
            else
            {
                g = 2 * mag;
                f = std::real(A[j + j * lda] - A[i + i * lda]);
                f += (f < 0) ? -std::hypot(f, g) : std::hypot(f, g);
                lartg(f, g, c, s, r);
                s1 = s * aij / mag;
            }

            sh_cosines[tix] = c;
            sh_sines[tix] = s1;
        }
        __syncthreads();

        if(i < n && j < n)
        {
            c = sh_cosines[tix];
            s1 = sh_sines[tix];
            s2 = conj(s1);

            // store J row-wise
            if(J)
            {
                xx1 = i - offseti;
                xx2 = j - offsetj + nb_max;
                temp1 = J[xx1 + yy1 * ldj];
                temp2 = J[xx2 + yy1 * ldj];
                J[xx1 + yy1 * ldj] = c * temp1 + s2 * temp2;
                J[xx2 + yy1 * ldj] = -s1 * temp1 + c * temp2;

                if(y2 < n)
                {
                    temp1 = J[xx1 + yy2 * ldj];
                    temp2 = J[xx2 + yy2 * ldj];
                    J[xx1 + yy2 * ldj] = c * temp1 + s2 * temp2;
                    J[xx2 + yy2 * ldj] = -s1 * temp1 + c * temp2;
                }
            }

            // apply J from the right
            temp1 = A[y1 + i * lda];
            temp2 = A[y1 + j * lda];
            A[y1 + i * lda] = c * temp1 + s2 * temp2;
            A[y1 + j * lda] = -s1 * temp1 + c * temp2;

            if(y2 < n)
            {
                temp1 = A[y2 + i * lda];
                temp2 = A[y2 + j * lda];
                A[y2 + i * lda] = c * temp1 + s2 * temp2;
                A[y2 + j * lda] = -s1 * temp1 + c * temp2;
            }
        }
        __syncthreads();

        if(i < n && j < n)
        {
            // apply J' from the left
            temp1 = A[i + y1 * lda];
            temp2 = A[j + y1 * lda];
            A[i + y1 * lda] = c * temp1 + s1 * temp2;
            A[j + y1 * lda] = -s2 * temp1 + c * temp2;

            if(y2 < n)
            {
                temp1 = A[i + y2 * lda];
                temp2 = A[j + y2 * lda];
                A[i + y2 * lda] = c * temp1 + s1 * temp2;
                A[j + y2 * lda] = -s2 * temp1 + c * temp2;
            }
        }
        __syncthreads();

        if(tiy == 0 && j < n)
        {
            // round aij and aji to zero
            A[i + j * lda] = 0;
            A[j + i * lda] = 0;
        }
    }
}

template <typename T, typename S, typename U>
ROCSOLVER_KERNEL void syevj_offd_kernel(const rocblas_int nb_max,
                                        const rocblas_int n,
                                        U AA,
                                        const rocblas_int shiftA,
                                        const rocblas_int lda,
                                        const rocblas_stride strideA,
                                        const S eps,
                                        T* JA,
                                        rocblas_int* top,
                                        rocblas_int* bottom,
                                        rocblas_int* completed,
                                        rocblas_int batch_count)
{
    auto ceil = [](auto n, auto nb) { return ((n - 1) / nb + 1); };
<<<<<<< HEAD
    auto idx2D = [](auto i, auto j, auto ld) { return (i + j * static_cast<int64_t>(ld)); };
=======
>>>>>>> 5e3d7a7b

    auto const blocks = ceil(n, nb_max);
    auto const even_blocks = blocks + (blocks % 2);
    auto const half_blocks = even_blocks / 2;

    auto const ibx = hipBlockIdx_x;
    auto const iby = hipBlockIdx_y;
    auto const ibz = hipBlockIdx_z;

    auto const nbx = hipGridDim_x;
    auto const nby = hipGridDim_y;
    auto const nbz = hipGridDim_z;

    auto const tix_start = hipThreadIdx_x;
    auto const tiy_start = hipThreadIdx_y;
    auto const tix_inc = hipBlockDim_x;
    auto const tiy_inc = hipBlockDim_y;

    auto const bid_start = ibz;
    auto const bid_inc = nbz;

    // shared memory
    extern __shared__ double lmem[];

    size_t total_bytes = 0;
    std::byte* pfree = reinterpret_cast<std::byte*>(&(lmem[0]));

    size_t const size_sh_cosines = sizeof(S) * nb_max;
    S* const sh_cosines = reinterpret_cast<S*>(pfree);
    pfree += size_sh_cosines;
    total_bytes += size_sh_cosines;

    size_t const size_sh_sines = sizeof(T) * nb_max;
    T* const sh_sines = reinterpret_cast<T*>(pfree);
    pfree += size_sh_sines;
    total_bytes += size_sh_sines;

    size_t const size_Jsh = sizeof(T) * (2 * nb_max) * (2 * nb_max);
    T* const Jsh_ = reinterpret_cast<T*>(pfree);
    pfree += size_Jsh;
    total_bytes += size_Jsh;

    size_t const max_lds = 64 * 1024;
    bool const use_Jsh = (total_bytes <= max_lds);

    auto bsize = [=](auto iblock) {
        auto const nb_last = n - (blocks - 1) * nb_max;
        bool const is_last_block = (iblock == (blocks - 1));
        return ((is_last_block) ? nb_last : nb_max);
    };

    auto const ipair_start = ibx;
    auto const ipair_inc = nbx;
    auto const npairs = half_blocks;

    for(auto bid = bid_start; bid < batch_count; bid += bid_inc)
    {
        if(completed[bid + 1])
            continue;

        T* const A_ = load_ptr_batch<T>(AA, bid, shiftA, strideA);
        auto A = [=](auto i, auto j) -> T& { return (A_[i + j * static_cast<int64_t>(lda)]); };

        for(auto ipair = ipair_start; ipair < npairs; ipair += ipair_inc)
        {
            auto const iblock = std::min(top[ipair], bottom[ipair]);
            auto const jblock = std::max(top[ipair], bottom[ipair]);

            bool const is_valid_block = (iblock < blocks) && (jblock < blocks);
            if(!is_valid_block)
                continue;

            auto const offseti = iblock * nb_max;
            auto const offsetj = jblock * nb_max;

            auto const ni = bsize(iblock);
            auto const nj = bsize(jblock);
            auto const nrowsJ = ni + nj;
            auto const ncolsJ = nrowsJ;

            auto const jid = ipair + bid * npairs;
            T* const J_ = ((JA != nullptr) ? JA + (jid * (4 * nb_max * nb_max)) : nullptr);

            auto const ldj = (2 * nb_max);
            auto J = [=](auto i, auto j) -> T& { return (J_[i + j * ldj]); };

            T* const Jmat_ = (use_Jsh) ? Jsh_ : J_;
            auto Jmat = [=](auto i, auto j) -> T& { return (Jmat_[i + j * ldj]); };
            // ------------------------------------------
            // initialize Jmat to be the identity matrix
            // ------------------------------------------
            if(J_ != nullptr)
            {
                __syncthreads();

                auto const i_start = tix_start;
                auto const i_inc = tix_inc;

                auto const j_start = tiy_start;
                auto const j_inc = tiy_inc;

                for(auto j = j_start; j < ncolsJ; j += j_inc)
                {
                    for(auto i = i_start; i < nrowsJ; i += i_inc)
                    {
                        bool const is_diagonal = (i == j);
                        Jmat(i, j) = (is_diagonal) ? 1 : 0;
                    }
                }
                __syncthreads();
            }

            S const small_num = get_safemin<S>() / eps;
            S const sqrt_small_num = std::sqrt(small_num);

            // for each element, calculate the Jacobi rotation and apply it to A
            for(rocblas_int k = 0; k < nb_max; k++)
            {
                for(auto tiy = tiy_start; tiy < nb_max; tiy += tiy_inc)
                {
                    for(auto tix = tix_start; tix < nb_max; tix += tix_inc)
                    {
                        auto const x1 = tix + offseti;
                        auto const x2 = tix + offsetj;
                        auto const y1 = tiy + offseti;
                        auto const y2 = tiy + offsetj;

                        // get element indices
                        auto const i = x1;
                        auto const j = (tix + k) % nb_max + offsetj;

                        if((tiy == 0) && (i < n) && (j < n))
                        {
                            auto const aij = A(i, j);
                            auto const mag = std::abs(aij);

                            // identity rotation
                            S c = 1;
                            T s1 = 0;

                            // calculate rotation J
                            // bool const is_small_aij = (mag < sqrt_small_num);
                            bool const is_small_aij = (mag * mag < small_num);

                            if(!is_small_aij)
                            {
                                S g = 2 * mag;
                                S f = std::real(A(j, j) - A(i, i));
                                f += (f < 0) ? -std::hypot(f, g) : std::hypot(f, g);

                                S s = 0;
                                S r = 1;

                                lartg(f, g, c, s, r);
                                s1 = s * aij / mag;
                            }

                            sh_cosines[tix] = c;
                            sh_sines[tix] = s1;
                        }
                    }
                }
                __syncthreads();

                for(auto tiy = tiy_start; tiy < nb_max; tiy += tiy_inc)
                {
                    for(auto tix = tix_start; tix < nb_max; tix += tix_inc)
                    {
                        auto const x1 = tix + offseti;
                        auto const x2 = tix + offsetj;
                        auto const y1 = tiy + offseti;
                        auto const y2 = tiy + offsetj;

                        // get element indices
                        auto const i = x1;
                        auto const j = (tix + k) % nb_max + offsetj;

                        if((i < n) && (j < n))
                        {
                            auto const c = sh_cosines[tix];
                            auto const s1 = sh_sines[tix];
                            auto const s2 = conj(s1);

                            // store J row-wise
                            if(J_ != nullptr)
                            {
                                auto const xx1 = i - offseti;
                                auto const xx2 = j - offsetj + nb_max;
                                auto const yy1 = tiy;
                                auto const yy2 = tiy + nb_max;

                                {
                                    auto const temp1 = Jmat(xx1, yy1);
                                    auto const temp2 = Jmat(xx2, yy1);

                                    Jmat(xx1, yy1) = c * temp1 + s2 * temp2;
                                    Jmat(xx2, yy1) = -s1 * temp1 + c * temp2;
                                }

                                if(y2 < n)
                                {
                                    auto const temp1 = Jmat(xx1, yy2);
                                    auto const temp2 = Jmat(xx2, yy2);

                                    Jmat(xx1, yy2) = c * temp1 + s2 * temp2;
                                    Jmat(xx2, yy2) = -s1 * temp1 + c * temp2;
                                }
                            }

                            // apply J from the right
                            {
                                auto const temp1 = A(y1, i);
                                auto const temp2 = A(y1, j);
                                A(y1, i) = c * temp1 + s2 * temp2;
                                A(y1, j) = -s1 * temp1 + c * temp2;
                            }

                            if(y2 < n)
                            {
                                auto const temp1 = A(y2, i);
                                auto const temp2 = A(y2, j);
                                A(y2, i) = c * temp1 + s2 * temp2;
                                A(y2, j) = -s1 * temp1 + c * temp2;
                            }
                        }
                    }
                }

                __syncthreads();

                for(auto tiy = tiy_start; tiy < nb_max; tiy += tiy_inc)
                {
                    for(auto tix = tix_start; tix < nb_max; tix += tix_inc)
                    {
                        auto const x1 = tix + offseti;
                        auto const x2 = tix + offsetj;
                        auto const y1 = tiy + offseti;
                        auto const y2 = tiy + offsetj;

                        // get element indices
                        auto const i = x1;
                        auto const j = (tix + k) % nb_max + offsetj;
                        if(i < n && j < n)
                        {
                            auto const c = sh_cosines[tix];
                            auto const s1 = sh_sines[tix];
                            auto const s2 = conj(s1);
                            // apply J' from the left
                            {
                                auto const temp1 = A(i, y1);
                                auto const temp2 = A(j, y1);
                                A(i, y1) = c * temp1 + s1 * temp2;
                                A(j, y1) = -s2 * temp1 + c * temp2;
                            }

                            if(y2 < n)
                            {
                                auto const temp1 = A(i, y2);
                                auto const temp2 = A(j, y2);
                                A(i, y2) = c * temp1 + s1 * temp2;
                                A(j, y2) = -s2 * temp1 + c * temp2;
                            }
                        }
                    }
                }

                __syncthreads();

                for(auto tiy = tiy_start; tiy < nb_max; tiy += tiy_inc)
                {
                    for(auto tix = tix_start; tix < nb_max; tix += tix_inc)
                    {
                        auto const x1 = tix + offseti;
                        auto const x2 = tix + offsetj;
                        auto const y1 = tiy + offseti;
                        auto const y2 = tiy + offsetj;

                        // get element indices
                        auto const i = x1;
                        auto const j = (tix + k) % nb_max + offsetj;
                        if((tiy == 0) && (j < n))
                        {
                            // round aij and aji to zero
                            A(i, j) = 0;
                            A(j, i) = 0;
                        }
                    }
                }
            } // end for k

            // -----------------------------------
            // write out Jsh to J in device memory
            // -----------------------------------
            if((J_ != nullptr) && use_Jsh)
            {
                __syncthreads();

                auto const i_start = tix_start;
                auto const i_inc = tix_inc;

                auto const j_start = tiy_start;
                auto const j_inc = tiy_inc;

                for(auto j = j_start; j < ncolsJ; j += j_inc)
                {
                    for(auto i = i_start; i < nrowsJ; i += i_inc)
                    {
                        J(i, j) = Jmat(i, j);
                    }
                }
                __syncthreads();
            }
        } // end for ipair
    } // end for bid
}

/** SYEVJ_OFFD_ROTATE rotates off-diagonal blocks using the rotations calculated by SYEVJ_OFFD_KERNEL.

    Call this kernel with batch_count groups in z, 2*BS2 threads in x and BS2/2 threads in y.
    For a matrix consisting of b * b blocks, use b / 2 groups in x and 2(b - 2) groups in y. **/
template <bool APPLY_LEFT, typename T, typename S, typename U>
ROCSOLVER_KERNEL void syevj_offd_rotate_org(const bool skip_block,
                                            const rocblas_int blocks,
                                            const rocblas_int n,
                                            U AA,
                                            const rocblas_int shiftA,
                                            const rocblas_int lda,
                                            const rocblas_stride strideA,
                                            T* JA,
                                            rocblas_int* top,
                                            rocblas_int* bottom,
                                            rocblas_int* completed)
{
    rocblas_int tix = hipThreadIdx_x;
    rocblas_int tiy = hipThreadIdx_y;
    rocblas_int bix = hipBlockIdx_x;
    rocblas_int biy = hipBlockIdx_y;
    rocblas_int bid = hipBlockIdx_z;
    rocblas_int jid = bid * hipGridDim_x + hipBlockIdx_x;

    if(completed[bid + 1])
        return;

    rocblas_int i = top[bix];
    rocblas_int j = bottom[bix];
    if(i >= blocks || j >= blocks)
        return;
    if(i > j)
        swap(i, j);
    if(skip_block && (biy / 2 == i || biy / 2 == j))
        return;

    rocblas_int nb_max = hipBlockDim_x / 2;
    rocblas_int offseti = i * nb_max;
    rocblas_int offsetj = j * nb_max;
    rocblas_int offsetx = (tix < nb_max ? offseti : offsetj - nb_max);
    rocblas_int offsety = biy * hipBlockDim_y;
    rocblas_int ldj = 2 * nb_max;

    // local variables
    T temp;
    rocblas_int k;
    rocblas_int x = tix + offsetx;
    rocblas_int y = tiy + offsety;

    rocblas_int nb = std::min(n - offsetj, nb_max);

    if(x >= n || y >= n)
        return;

    // array pointers
    T* A = load_ptr_batch<T>(AA, bid, shiftA, strideA);
    T* J = JA + (jid * 4 * nb_max * nb_max);

    // apply J to the current block
    if(!APPLY_LEFT)
    {
        temp = 0;
        for(k = 0; k < nb_max; k++)
            temp += J[tix + k * ldj] * A[y + (k + offseti) * lda];
        for(k = 0; k < nb; k++)
            temp += J[tix + (k + nb_max) * ldj] * A[y + (k + offsetj) * lda];
        __syncthreads();
        A[y + x * lda] = temp;
    }
    else
    {
        temp = 0;
        for(k = 0; k < nb_max; k++)
            temp += conj(J[tix + k * ldj]) * A[(k + offseti) + y * lda];
        for(k = 0; k < nb; k++)
            temp += conj(J[tix + (k + nb_max) * ldj]) * A[(k + offsetj) + y * lda];
        __syncthreads();
        A[x + y * lda] = temp;
    }
}

template <bool APPLY_LEFT, typename T, typename S, typename U>
ROCSOLVER_KERNEL void syevj_offd_rotate(const bool skip_block,
                                        const rocblas_int nb_max,
                                        const rocblas_int n,
                                        U AA,
                                        const rocblas_int shiftA,
                                        const rocblas_int lda,
                                        const rocblas_stride strideA,
                                        T* JA,
                                        rocblas_int* top,
                                        rocblas_int* bottom,
                                        rocblas_int* completed,
                                        rocblas_int const batch_count)
{
    bool constexpr APPLY_RIGHT = (!APPLY_LEFT);
    auto ceil = [](auto n, auto nb) { return ((n - 1) / nb + 1); };
<<<<<<< HEAD
    auto idx2D = [](auto i, auto j, auto ld) { return (i + j * static_cast<int64_t>(ld)); };
=======
>>>>>>> 5e3d7a7b

    auto const blocks = ceil(n, nb_max);
    auto const even_blocks = blocks + (blocks % 2);
    auto const half_blocks = even_blocks / 2;

    auto bsize = [=](auto iblock) {
        auto const nb_last = n - (blocks - 1) * nb_max;
        bool const is_last_block = (iblock == (blocks - 1));
        return ((is_last_block) ? nb_last : nb_max);
    };

    auto const nbx = hipGridDim_x;
    auto const nby = hipGridDim_y;
    auto const nbz = hipGridDim_z;
    auto const nx = hipBlockDim_x;
    auto const ny = hipBlockDim_y;

    auto const i_start = hipThreadIdx_x;
    auto const j_start = hipThreadIdx_y;

    auto const ib_start = hipBlockIdx_x;
    auto const jb_start = hipBlockIdx_y;
    auto const bid_start = hipBlockIdx_z;

    auto const i_inc = nx;
    auto const j_inc = ny;
    auto const ib_inc = nbx;
    auto const jb_inc = nby;
    auto const bid_inc = nbz;

    auto const npairs = half_blocks;
    auto const ipair_start = ib_start;
    auto const ipair_inc = ib_inc;

    auto const kb_start = jb_start;
    auto const kb_inc = jb_inc;

    auto constexpr max_lds = 64 * 1024;
    auto constexpr len_shmem = max_lds / sizeof(T);

    auto const ldj = 2 * nb_max;
    auto const len_Jsh = ldj * (2 * nb_max);
    auto const len_Ash = (2 * nb_max) * nb_max;

    extern __shared__ double lmem[];
    T* pfree = reinterpret_cast<T*>(&(lmem[0]));

    T* const Ash_ = pfree;
    pfree += len_Ash;
    T* const Jsh_ = pfree;
    pfree += len_Jsh;

    // ---------------------------------
    // store J into shared memory only if
    // there is sufficient space
    // ---------------------------------
    bool const use_Jsh = ((len_Jsh + len_Ash) <= len_shmem);

    for(auto bid = bid_start; bid < batch_count; bid += bid_inc)
    {
        if(completed[bid + 1])
        {
            continue;
        };

        T* const __restrict__ A_ = load_ptr_batch<T>(AA, bid, shiftA, strideA);

        for(auto ipair = ipair_start; ipair < npairs; ipair += ipair_inc)
        {
            // ------------------------------------
            // consider blocks in upper triangular
            // want   (iblock < jblock)
            // ------------------------------------
            auto const iblock = std::min(top[ipair], bottom[ipair]);
            auto const jblock = std::max(top[ipair], bottom[ipair]);

            if((iblock >= blocks) || (jblock >= blocks))
            {
                continue;
            }

            auto const offseti = iblock * nb_max;
            auto const offsetj = jblock * nb_max;

            auto const ni = bsize(iblock);
            auto const nj = bsize(jblock);
            auto const nrowsJ = (ni + nj);
            auto const ncolsJ = nrowsJ;

            auto const jid = ipair + bid * half_blocks;
            T const* const __restrict__ J_ = JA + (jid * 4 * nb_max * nb_max);

            // ---------------------------------
            // store J into shared memory only if
            // there is sufficient space
            // ---------------------------------
            T const* const Jmat_ = (use_Jsh) ? Jsh_ : J_;
            auto Jmat = [=](auto i, auto j) -> const T { return (Jmat_[i + j * ldj]); };

            if(use_Jsh)
            {
                // -------------------------
                // load J into shared memory
                // -------------------------

                auto const ij_start = i_start + j_start * nx;
                auto const ij_inc = nx * ny;
                auto const len_Jsh = 4 * nb_max * nb_max;

                __syncthreads();

                for(auto ij = ij_start; ij < len_Jsh; ij += ij_inc)
                {
                    Jsh_[ij] = J_[ij];
                }
                __syncthreads();
            }

            for(auto kb = kb_start; kb < blocks; kb += kb_inc)
            {
                auto const kblock = kb;

                // -----------------------------------------------------------
                // Note iblock and jblock in matrix A has already been updated
                // so skip those blocks when updating matrix A
                // However, those all blocks should be updated for matrix V
                // of eigenvectors
                // -----------------------------------------------------------
                if(skip_block && ((kblock == iblock) || (kblock == jblock)))
                {
                    continue;
                };

                auto const offsetk = kblock * nb_max;

                auto A
                    = [=](auto i, auto j) -> T& { return (A_[i + j * static_cast<int64_t>(lda)]); };

                auto const nk = bsize(kblock);

                auto const nrows_Ash = (APPLY_LEFT) ? nrowsJ : nk;
                auto const ncols_Ash = (APPLY_LEFT) ? nk : nrowsJ;

                auto const ldAsh = nrows_Ash;
                auto Ash = [=](auto i, auto j) -> T& { return (Ash_[i + j * ldAsh]); };

                // -------------------------------
                // expression for global row index
                // -------------------------------
                auto get_ia = [=](auto i) {
                    auto const ia = (APPLY_LEFT) ? ((i < ni) ? (offseti + i) : (offsetj + (i - ni)))
                                                 : (offsetk + i);

                    return (ia);
                };

                // ----------------------------------
                // expression for global column index
                // ----------------------------------
                auto get_ja = [=](auto j) {
                    auto const ja = (APPLY_LEFT) ? (offsetk + j)
                                                 : ((j < ni) ? (offseti + j) : (offsetj + (j - ni)));
                    return (ja);
                };

                {
                    // ------------------------
                    // load A into shared memory
                    // ------------------------
                    __syncthreads();

                    for(auto j = j_start; j < ncols_Ash; j += j_inc)
                    {
                        auto const ja = get_ja(j);

                        for(auto i = i_start; i < nrows_Ash; i += i_inc)
                        {
                            //      -----------------------------------------
                            // Note if (APPLY_LEFT)  [kblock] is the block column
                            //      if (APPLY_RIGHT) [kblock] is the block row
                            //      -----------------------------------------
                            auto const ia = get_ia(i);

                            Ash(i, j) = A(ia, ja);
                        }
                    }
                    __syncthreads();
                }

                // apply J to the current block
                //
                if(APPLY_RIGHT)
                {
                    // ------------
                    // NOTE: J is stored in row-major order in device memory
                    // thus Jsh is also stored in row-major order in shared memory
                    //
                    // A <- Ash * transpose(Jsh)
                    // ------------

                    for(auto j = j_start; j < ncols_Ash; j += j_inc)
                    {
                        auto const ja = get_ja(j);

                        for(auto i = i_start; i < nrows_Ash; i += i_inc)
                        {
                            T aij = 0;
                            for(auto k = 0; k < nrowsJ; k++)
                            {
                                T const aik = Ash(i, k);
                                T const J_kj = Jmat(j, k);
                                aij += aik * J_kj;
                            }

                            auto const ia = get_ia(i);
                            A(ia, ja) = aij;
                        }
                    }

                    __syncthreads();
                }
                else
                {
                    // APLLY_LEFT

                    // --------------------------------
                    // NOTE: J is stored in row-major order in device memory
                    // thus Jsh is also stored in row-major order in shared memory
                    //
                    // A <-  conj( (Jsh) ) * Ash
                    // --------------------------------

                    for(auto j = j_start; j < ncols_Ash; j += j_inc)
                    {
                        auto const ja = get_ja(j);

                        for(auto i = i_start; i < nrows_Ash; i += i_inc)
                        {
                            T aij = 0;
                            for(auto k = 0; k < nrowsJ; k++)
                            {
                                T const Jc_ik = conj(Jmat(i, k));
                                T const akj = Ash(k, j);

                                aij += Jc_ik * akj;
                            }

                            auto const ia = get_ia(i);
                            A(ia, ja) = aij;
                        }
                    }
                    __syncthreads();
                }

            } // end for kb
        } // end for ipair
    } // end for bid
}

/** SYEVJ_CYCLE_PAIRS cycles the block-level top/bottom pairs to progress the sweep.

    Call this kernel with any number of threads in x. (Top/bottom pairs are shared across batch instances,
    so only one thread group is needed.) **/
template <typename T>
ROCSOLVER_KERNEL void
    syevj_cycle_pairs(const rocblas_int half_blocks, rocblas_int* top, rocblas_int* bottom)
{
    rocblas_int n = half_blocks - 1;

    auto cycle = [n = n](auto i) -> auto
    {
        using I = decltype(i);
        i = (i - 1) % (2 * n + 1) + 1;
        I j{};

        if(i % 2 == 0)
        {
            j = i + 2;
            if(j > 2 * n)
            {
                j = 2 * n + 1;
            }
        }
        else
        {
            j = i - 2;
            if(j < 1)
            {
                j = 2;
            }
        }

        return j;
    };

    rocblas_int tidx = hipThreadIdx_x;
    rocblas_int dimx = hipBlockDim_x;

    if(tidx == 0)
    {
        bottom[0] = cycle(bottom[0]);
    }
    for(rocblas_int l = tidx + 1; l < half_blocks; l += dimx)
    {
        top[l] = cycle(top[l]);
        bottom[l] = cycle(bottom[l]);
    }
}

/** SYEVJ_CALC_NORM calculates the residual norm of the matrix.

    Call this kernel with batch_count groups in y, and any number of threads in x. **/
template <typename T, typename S>
ROCSOLVER_KERNEL void syevj_calc_norm(const rocblas_int n,
                                      const rocblas_int sweeps,
                                      S* residual,
                                      T* AcpyA,
                                      S* norms,
                                      rocblas_int* completed)
{
    rocblas_int tid = hipThreadIdx_x;
    rocblas_int bid = hipBlockIdx_y;
    rocblas_int dimx = hipBlockDim_x;

    if(completed[bid + 1])
        return;

    // local variables
    rocblas_int i, j;

    // array pointers
    T* Acpy = AcpyA + bid * n * n;

    // shared memory
    extern __shared__ double lmem[];
    S* sh_res = reinterpret_cast<S*>(lmem);

    S local_res = 0;
    for(i = tid; i < n; i += dimx)
    {
        for(j = 0; j < i; j++)
            local_res += 2 * std::norm(Acpy[i + j * n]);
    }
    sh_res[tid] = local_res;
    __syncthreads();

    if(tid == 0)
    {
        for(i = 1; i < std::min(n, dimx); i++)
            local_res += sh_res[i];

        residual[bid] = local_res;
        if(local_res < norms[bid])
        {
            completed[bid + 1] = sweeps + 1;
            atomicAdd(completed, 1);
        }
    }
}

/** SYEVJ_FINALIZE sets the output values for SYEVJ, and sorts the eigenvalues and
    eigenvectors by selection sort if applicable.

    Call this kernel with batch_count groups in y, and any number of threads in x. **/
template <typename T, typename S, typename U>
ROCSOLVER_KERNEL void syevj_finalize(const rocblas_esort esort,
                                     const rocblas_evect evect,
                                     const rocblas_int n,
                                     U AA,
                                     const rocblas_int shiftA,
                                     const rocblas_int lda,
                                     const rocblas_stride strideA,
                                     S* residual,
                                     const rocblas_int max_sweeps,
                                     rocblas_int* n_sweeps,
                                     S* WW,
                                     const rocblas_stride strideW,
                                     rocblas_int* info,
                                     T* AcpyA,
                                     rocblas_int* completed)
{
    rocblas_int tid = hipThreadIdx_x;
    rocblas_int bid = hipBlockIdx_y;

    // local variables
    rocblas_int i, j, m;
    rocblas_int sweeps = 0;

    // array pointers
    T* A = load_ptr_batch<T>(AA, bid, shiftA, strideA);
    S* W = WW + bid * strideW;
    T* Acpy = AcpyA + bid * n * n;

    // finalize outputs
    if(tid == 0)
    {
        rocblas_int sweeps = completed[bid + 1] - 1;
        residual[bid] = sqrt(residual[bid]);
        if(sweeps >= 0)
        {
            n_sweeps[bid] = sweeps;
            info[bid] = 0;
        }
        else
        {
            n_sweeps[bid] = max_sweeps;
            info[bid] = 1;
        }
    }

    // put eigenvalues into output array
    for(i = tid; i < n; i += hipBlockDim_x)
        W[i] = std::real(Acpy[i + i * n]);
    __syncthreads();

    if((evect == rocblas_evect_none && tid > 0) || esort == rocblas_esort_none)
        return;

    // sort eigenvalues & vectors
    S p;
    for(j = 0; j < n - 1; j++)
    {
        m = j;
        p = W[j];
        for(i = j + 1; i < n; i++)
        {
            if(W[i] < p)
            {
                m = i;
                p = W[i];
            }
        }
        __syncthreads();

        if(m != j)
        {
            if(tid == 0)
            {
                W[m] = W[j];
                W[j] = p;
            }

            if(evect != rocblas_evect_none)
            {
                for(i = tid; i < n; i += hipBlockDim_x)
                    swap(A[i + m * lda], A[i + j * lda]);
                __syncthreads();
            }
        }
    }
}

/****** Template function, workspace size and argument validation **********/
/***************************************************************************/

/** Helper to calculate workspace sizes **/
template <bool BATCHED, typename T, typename S>
void rocsolver_syevj_heevj_getMemorySize(const rocblas_evect evect,
                                         const rocblas_fill uplo,
                                         const rocblas_int n,
                                         const rocblas_int batch_count,
                                         size_t* size_Acpy,
                                         size_t* size_J,
                                         size_t* size_norms,
                                         size_t* size_top,
                                         size_t* size_bottom,
                                         size_t* size_completed)
{
    // if quick return, set workspace to zero
    if(n <= 1 || batch_count == 0)
    {
        *size_Acpy = 0;
        *size_J = 0;
        *size_norms = 0;
        *size_top = 0;
        *size_bottom = 0;
        *size_completed = 0;
        return;
    }

    // size of temporary workspace for copying A
    *size_Acpy = sizeof(T) * n * n * batch_count;

    if(n <= SYEVJ_BLOCKED_SWITCH)
    {
        *size_J = 0;
        *size_norms = 0;
        *size_top = 0;
        *size_bottom = 0;
        *size_completed = 0;
        return;
    }

    auto ceil = [](auto n, auto nb) { return ((n - 1) / nb + 1); };

    rocblas_int const nb_max = BS2;
    auto const half_n = ceil(n, 2);
    auto const blocks = ceil(n, nb_max);
    auto const half_blocks = ceil(blocks, 2);

    // size of temporary workspace to store the block rotation matrices
    if(half_blocks == 1 && evect == rocblas_evect_none)
    {
        *size_J = sizeof(T) * blocks * nb_max * nb_max * batch_count;
    }
    else
    {
        *size_J = sizeof(T) * half_blocks * 4 * nb_max * nb_max * batch_count;
    }

    // size of temporary workspace to store the full matrix norm
    *size_norms = sizeof(S) * batch_count;

    // size of arrays for temporary top/bottom pairs
    *size_top = sizeof(rocblas_int) * half_blocks * batch_count;
    *size_bottom = sizeof(rocblas_int) * half_blocks * batch_count;

    // size of temporary workspace to indicate problem completion
    *size_completed = sizeof(rocblas_int) * (batch_count + 1);
}

/** Argument checking **/
template <typename T, typename S>
rocblas_status rocsolver_syevj_heevj_argCheck(rocblas_handle handle,
                                              const rocblas_esort esort,
                                              const rocblas_evect evect,
                                              const rocblas_fill uplo,
                                              const rocblas_int n,
                                              T A,
                                              const rocblas_int lda,
                                              S* residual,
                                              const rocblas_int max_sweeps,
                                              rocblas_int* n_sweeps,
                                              S* W,
                                              rocblas_int* info,
                                              const rocblas_int batch_count = 1)
{
    // order is important for unit tests:

    // 1. invalid/non-supported values
    if(esort != rocblas_esort_none && esort != rocblas_esort_ascending)
        return rocblas_status_invalid_value;
    if((evect != rocblas_evect_original && evect != rocblas_evect_none)
       || (uplo != rocblas_fill_lower && uplo != rocblas_fill_upper))
        return rocblas_status_invalid_value;

    // 2. invalid size
    if(n < 0 || lda < n || max_sweeps <= 0 || batch_count < 0)
        return rocblas_status_invalid_size;

    // skip pointer check if querying memory size
    if(rocblas_is_device_memory_size_query(handle))
        return rocblas_status_continue;

    // 3. invalid pointers
    if((n && !A) || (n && !W) || (batch_count && !residual) || (batch_count && !n_sweeps)
       || (batch_count && !info))
        return rocblas_status_invalid_pointer;

    return rocblas_status_continue;
}

template <bool BATCHED, bool STRIDED, typename T, typename S, typename U>
rocblas_status rocsolver_syevj_heevj_template(rocblas_handle handle,
                                              const rocblas_esort esort,
                                              const rocblas_evect evect,
                                              const rocblas_fill uplo,
                                              const rocblas_int n,
                                              U A,
                                              const rocblas_int shiftA,
                                              const rocblas_int lda,
                                              const rocblas_stride strideA,
                                              const S abstol,
                                              S* residual,
                                              const rocblas_int max_sweeps,
                                              rocblas_int* n_sweeps,
                                              S* W,
                                              const rocblas_stride strideW,
                                              rocblas_int* info,
                                              const rocblas_int batch_count,
                                              T* Acpy,
                                              T* J,
                                              S* norms,
                                              rocblas_int* top,
                                              rocblas_int* bottom,
                                              rocblas_int* completed)
{
    ROCSOLVER_ENTER("syevj_heevj", "esort:", esort, "evect:", evect, "uplo:", uplo, "n:", n,
                    "shiftA:", shiftA, "lda:", lda, "abstol:", abstol, "max_sweeps:", max_sweeps,
                    "bc:", batch_count);

    // quick return
    if(batch_count == 0)
        return rocblas_status_success;

    hipStream_t stream;
    rocblas_get_stream(handle, &stream);

    // quick return
    if(n <= 1)
    {
        rocblas_int blocksReset = (batch_count - 1) / BS1 + 1;
        dim3 gridReset(blocksReset, 1, 1);
        dim3 threadsReset(BS1, 1, 1);

        ROCSOLVER_LAUNCH_KERNEL(reset_info, gridReset, threadsReset, 0, stream, residual,
                                batch_count, 0);
        ROCSOLVER_LAUNCH_KERNEL(reset_info, gridReset, threadsReset, 0, stream, n_sweeps,
                                batch_count, 0);
        ROCSOLVER_LAUNCH_KERNEL(reset_info, gridReset, threadsReset, 0, stream, info, batch_count, 0);

        // scalar case
        if(n == 1)
            ROCSOLVER_LAUNCH_KERNEL(scalar_case<T>, gridReset, threadsReset, 0, stream, evect, A,
                                    strideA, W, strideW, batch_count);

        return rocblas_status_success;
    }

    // absolute tolerance for evaluating when the algorithm has converged
    S eps = get_epsilon<S>();
    S atol = (abstol <= 0 ? eps : abstol);

    // local variables
    rocblas_int even_n = n + n % 2;
    rocblas_int half_n = even_n / 2;

    if(n <= SYEVJ_BLOCKED_SWITCH)
    {
        // *** USE SINGLE SMALL-SIZE KERNEL ***
        // (TODO: SYEVJ_BLOCKED_SWITCH may need re-tuning as it could be larger than 64 now).

        rocblas_int ddx, ddy;
        syevj_get_dims(n, SYEVJ_BDIM, &ddx, &ddy);
        dim3 grid(1, 1, batch_count);
        dim3 threads(ddx * ddy, 1, 1);
        size_t lmemsize = (sizeof(S) + sizeof(T)) * ddx + 2 * sizeof(rocblas_int) * half_n;

        ROCSOLVER_LAUNCH_KERNEL(syevj_small_kernel<T>, grid, threads, lmemsize, stream, esort,
                                evect, uplo, n, A, shiftA, lda, strideA, atol, eps, residual,
                                max_sweeps, n_sweeps, W, strideW, info, Acpy);
    }
    else
    {
        // use original algorithm for small problems
        auto const n_threshold = 1024;

        bool const use_offd_kernel_org = (n <= n_threshold);
        bool const use_diag_rotate_org = (n <= n_threshold);
        bool const use_offd_rotate_org = (n <= n_threshold);
        bool const use_diag_kernel_org = false;

        // *** USE BLOCKED KERNELS ***
        auto ceil = [](auto n, auto nb) { return ((n - 1) / nb + 1); };
        rocblas_int const nb_max = BS2;

        // kernel dimensions
        rocblas_int const blocksReset = batch_count / BS1 + 1;
        auto const blocks = ceil(n, nb_max);
        auto const even_blocks = blocks + (blocks % 2);
        auto const half_blocks = even_blocks / 2;

        dim3 gridReset(blocksReset, 1, 1);
        dim3 grid(1, batch_count, 1);
        dim3 gridDK(blocks, 1, batch_count);
        dim3 gridDR(blocks, blocks, batch_count);
        dim3 gridOK(half_blocks, 1, batch_count);

        dim3 gridPairs(1, 1, 1);
        dim3 threadsReset(BS1, 1, 1);
        dim3 threads(BS1, 1, 1);
        dim3 threadsDK(BS2 / 2, BS2 / 2, 1);
        dim3 threadsDR(BS2, BS2, 1);
        dim3 threadsOK(BS2, BS2, 1);

        dim3 gridOR_org(half_blocks, 2 * blocks, batch_count);
        dim3 threadsOR_org(2 * BS2, BS2 / 2, 1);

        dim3 gridOR_new(half_blocks, std::max(1, blocks / 4), batch_count);
        dim3 threadsOR_new(BS2, BS2, 1);

        dim3 gridOR = (use_offd_rotate_org) ? gridOR_org : gridOR_new;
        dim3 threadsOR = (use_offd_rotate_org) ? threadsOR_org : threadsOR_new;

        size_t const size_lds = 64 * 1024;
        // shared memory sizes
        size_t const lmemsizeInit = 2 * sizeof(S) * BS1;
        // size_t const lmemsizeDK = (sizeof(S) + sizeof(T) + 2 * sizeof(rocblas_int)) * (BS2 / 2);
        size_t const lmemsizeDK = size_lds;

        size_t lmemsizeDR = std::min(size_lds, 2 * sizeof(T) * nb_max * nb_max);
        {
            size_t const size_Ash = sizeof(T) * nb_max * nb_max;
            size_t const size_Jsh = sizeof(T) * nb_max * nb_max;
            bool const use_Jsh = ((size_Ash + size_Jsh) <= size_lds);
            lmemsizeDR = (use_Jsh) ? (size_Ash + size_Jsh) : size_Ash;

            assert(size_Ash <= size_lds);
        }

        size_t lmemsizeOK = (sizeof(S) + sizeof(T)) * nb_max;
        {
            // ---------------------------------------------------------
            // try to hold J in shared memory if there is sufficient LDS
            // ---------------------------------------------------------
            size_t const size_sh_cosines = sizeof(S) * nb_max;
            size_t const size_sh_sines = sizeof(T) * nb_max;
            size_t const size_Jsh = sizeof(T) * (2 * nb_max) * (2 * nb_max);
            bool const use_Jsh = (size_sh_cosines + size_sh_sines + size_Jsh) <= size_lds;
            lmemsizeOK = (use_Jsh) ? (size_sh_cosines + size_sh_sines + size_Jsh)
                                   : (size_sh_cosines + size_sh_sines);
        }

        size_t const lmemsizePairs
            = ((half_blocks > BS1) ? 2 * sizeof(rocblas_int) * half_blocks : 0);

        // ------------------------------------------
        // store 2x2 block J and 2x1 block of A in LDS if
        // there is sufficient space,
        // otherwise store only 2x1 block of A in LDS
        // ------------------------------------------

        size_t lmemsizeOR = size_lds;
        {
            size_t const size_Ash = sizeof(T) * 2 * nb_max * nb_max;
            size_t const size_Jsh = sizeof(T) * 4 * nb_max * nb_max;
            lmemsizeOR = ((size_Ash + size_Jsh) <= size_lds) ? (size_Ash + size_Jsh) : size_Ash;

            assert(size_Ash <= size_lds);
        }

        bool const ev = (evect != rocblas_evect_none);
        rocblas_int h_sweeps = 0;
        rocblas_int h_completed = 0;

        // set completed = 0
        ROCSOLVER_LAUNCH_KERNEL(reset_info, gridReset, threadsReset, 0, stream, completed,
                                batch_count + 1, 0);

        // copy A to Acpy, set A to identity (if applicable), compute initial residual, and
        // initialize top/bottom pairs (if applicable)
        ROCSOLVER_LAUNCH_KERNEL(syevj_init<T>, grid, threads, lmemsizeInit, stream, evect, uplo,
                                half_blocks, n, A, shiftA, lda, strideA, atol, residual, Acpy,
                                norms, top, bottom, completed);

        while(h_sweeps < max_sweeps)
        {
            // if all instances in the batch have finished, exit the loop
            HIP_CHECK(hipMemcpyAsync(&h_completed, completed, sizeof(rocblas_int),
                                     hipMemcpyDeviceToHost, stream));
            HIP_CHECK(hipStreamSynchronize(stream));

            if(h_completed == batch_count)
                break;

            // decompose diagonal blocks
            if(use_diag_kernel_org)
            {
                ROCSOLVER_LAUNCH_KERNEL(syevj_diag_kernel_org<T>, gridDK, threadsDK, lmemsizeDK,
                                        stream, n, Acpy, 0, n, n * n, eps, J, completed);
            }
            else
            {
                ROCSOLVER_LAUNCH_KERNEL(syevj_diag_kernel<T>, gridDK, threadsDK, lmemsizeDK, stream,
                                        n, nb_max, Acpy, 0, n, n * n, eps, J, completed, batch_count);
            }

            // apply rotations calculated by diag_kernel
            if(use_diag_rotate_org)
            {
                ROCSOLVER_LAUNCH_KERNEL((syevj_diag_rotate_org<false, T, S>), gridDR, threadsDR,
                                        lmemsizeDR, stream, true, n, Acpy, 0, n, n * n, J, completed);

                ROCSOLVER_LAUNCH_KERNEL((syevj_diag_rotate_org<true, T, S>), gridDR, threadsDR,
                                        lmemsizeDR, stream, true, n, Acpy, 0, n, n * n, J, completed);
            }
            else
            {
                ROCSOLVER_LAUNCH_KERNEL((syevj_diag_rotate<false, T, S>), gridDR, threadsDR,
                                        lmemsizeDR, stream, true, nb_max, n, Acpy, 0, n, n * n, J,
                                        completed, batch_count);

                ROCSOLVER_LAUNCH_KERNEL((syevj_diag_rotate<true, T, S>), gridDR, threadsDR,
                                        lmemsizeDR, stream, true, nb_max, n, Acpy, 0, n, n * n, J,
                                        completed, batch_count);
            }

            // update eigenvectors
            if(ev)
                ROCSOLVER_LAUNCH_KERNEL((syevj_diag_rotate<false, T, S>), gridDR, threadsDR,
                                        lmemsizeDR, stream, false, nb_max, n, A, shiftA, lda,
                                        strideA, J, completed, batch_count);

            if(half_blocks == 1)
            {
                // decompose off-diagonal block
                if(use_offd_kernel_org)
                {
                    ROCSOLVER_LAUNCH_KERNEL((syevj_offd_kernel_org<T, S>), gridOK, threadsOK,
                                            lmemsizeOK, stream, blocks, n, Acpy, 0, n, n * n, eps,
                                            (ev ? J : nullptr), top, bottom, completed);
                }
                else
                {
                    ROCSOLVER_LAUNCH_KERNEL((syevj_offd_kernel<T, S>), gridOK, threadsOK,
                                            lmemsizeOK, stream, nb_max, n, Acpy, 0, n, n * n, eps,
                                            (ev ? J : nullptr), top, bottom, completed, batch_count);
                }

                // update eigenvectors
                if(ev)
                {
                    if(use_offd_rotate_org)
                    {
                        ROCSOLVER_LAUNCH_KERNEL((syevj_offd_rotate_org<false, T, S>), gridOR,
                                                threadsOR, lmemsizeOR, stream, false, blocks, n, A,
                                                shiftA, lda, strideA, J, top, bottom, completed);
                    }
                    else
                    {
                        ROCSOLVER_LAUNCH_KERNEL((syevj_offd_rotate<false, T, S>), gridOR, threadsOR,
                                                lmemsizeOR, stream, false, nb_max, n, A, shiftA, lda,
                                                strideA, J, top, bottom, completed, batch_count);
                    }
                }
            }
            else
            {
                for(rocblas_int b = 0; b < even_blocks - 1; b++)
                {
                    // decompose off-diagonal blocks, indexed by top/bottom pairs
                    if(use_offd_kernel_org)
                    {
                        ROCSOLVER_LAUNCH_KERNEL((syevj_offd_kernel_org<T, S>), gridOK, threadsOK,
                                                lmemsizeOK, stream, blocks, n, Acpy, 0, n, n * n,
                                                eps, J, top, bottom, completed);
                    }
                    else
                    {
                        ROCSOLVER_LAUNCH_KERNEL((syevj_offd_kernel<T, S>), gridOK, threadsOK,
                                                lmemsizeOK, stream, nb_max, n, Acpy, 0, n, n * n,
                                                eps, J, top, bottom, completed, batch_count);
                    }

                    // apply rotations calculated by offd_kernel
                    if(use_offd_rotate_org)
                    {
                        ROCSOLVER_LAUNCH_KERNEL((syevj_offd_rotate_org<false, T, S>), gridOR,
                                                threadsOR, lmemsizeOR, stream, true, blocks, n,
                                                Acpy, 0, n, n * n, J, top, bottom, completed);
                        ROCSOLVER_LAUNCH_KERNEL((syevj_offd_rotate_org<true, T, S>), gridOR,
                                                threadsOR, lmemsizeOR, stream, true, blocks, n,
                                                Acpy, 0, n, n * n, J, top, bottom, completed);
                    }
                    else
                    {
                        ROCSOLVER_LAUNCH_KERNEL((syevj_offd_rotate<false, T, S>), gridOR, threadsOR,
                                                lmemsizeOR, stream, true, nb_max, n, Acpy, 0, n,
                                                n * n, J, top, bottom, completed, batch_count);
                        ROCSOLVER_LAUNCH_KERNEL((syevj_offd_rotate<true, T, S>), gridOR, threadsOR,
                                                lmemsizeOR, stream, true, nb_max, n, Acpy, 0, n,
                                                n * n, J, top, bottom, completed, batch_count);
                    }

                    // update eigenvectors
                    if(ev)
                    {
                        if(use_offd_rotate_org)
                        {
                            ROCSOLVER_LAUNCH_KERNEL((syevj_offd_rotate_org<false, T, S>), gridOR,
                                                    threadsOR, lmemsizeOR, stream, false, blocks, n,
                                                    A, shiftA, lda, strideA, J, top, bottom,
                                                    completed);
                        }
                        else
                        {
                            ROCSOLVER_LAUNCH_KERNEL((syevj_offd_rotate<false, T, S>), gridOR,
                                                    threadsOR, lmemsizeOR, stream, false, nb_max, n,
                                                    A, shiftA, lda, strideA, J, top, bottom,
                                                    completed, batch_count);
                        }
                    }

                    // cycle top/bottom pairs
                    ROCSOLVER_LAUNCH_KERNEL(syevj_cycle_pairs<T>, gridPairs, threads, lmemsizePairs,
                                            stream, half_blocks, top, bottom);
                }
            }

            // compute new residual
            h_sweeps++;
            ROCSOLVER_LAUNCH_KERNEL(syevj_calc_norm<T>, grid, threads, lmemsizeInit, stream, n,
                                    h_sweeps, residual, Acpy, norms, completed);
        }

        // set outputs and sort eigenvalues & vectors
        ROCSOLVER_LAUNCH_KERNEL(syevj_finalize<T>, grid, threads, 0, stream, esort, evect, n, A,
                                shiftA, lda, strideA, residual, max_sweeps, n_sweeps, W, strideW,
                                info, Acpy, completed);
    }

    return rocblas_status_success;
}

ROCSOLVER_END_NAMESPACE<|MERGE_RESOLUTION|>--- conflicted
+++ resolved
@@ -774,6 +774,329 @@
 
 template <typename T, typename S, typename U>
 ROCSOLVER_KERNEL void syevj_diag_kernel(const rocblas_int n,
+                                             const rocblas_int nb_max,
+                                             U AA,
+                                             const rocblas_int shiftA,
+                                             const rocblas_int lda,
+                                             const rocblas_stride strideA,
+                                             const S eps,
+                                             T* JA,
+                                             rocblas_int* completed,
+                                             const rocblas_int batch_count)
+{
+    typedef rocblas_int I;
+
+    I const bid_start = hipBlockIdx_z;
+    I const bid_inc = hipGridDim_z;
+
+    I const tix_start = hipThreadIdx_x;
+    I const tix_inc = hipBlockDim_x;
+    I const tiy_start = hipThreadIdx_y;
+    I const tiy_inc = hipBlockDim_y;
+
+    // -----------------------------------
+    // tixy is 1D composite [tix,tiy] index
+    // for all threads in the thread block
+    // -----------------------------------
+    I const tixy_start = tix_start + tiy_start * tix_inc;
+    I const tixy_inc = tix_inc * tiy_inc;
+
+    I const ibx_start = hipBlockIdx_x;
+    I const ibx_inc = hipGridDim_x;
+
+    auto ceil = [](auto n, auto nb) { return (((n - 1) / nb) + 1); };
+    auto const blocks = ceil(n, nb_max);
+
+    auto const half_n = ceil(n, 2);
+
+    // --------------------------------------
+    // return size of the i-th diagonal block
+    // --------------------------------------
+    auto bsize = [=](auto iblock) {
+        auto const nb_last = n - (blocks - 1) * nb_max;
+        bool const is_last_block = (iblock == (blocks - 1));
+        return ((is_last_block) ? nb_last : nb_max);
+    };
+
+    // -----------------------
+    // arrays in shared memory
+    // -----------------------
+
+    extern __shared__ double lmem[];
+    std::byte* pfree = reinterpret_cast<std::byte*>(&(lmem[0]));
+
+    auto const max_lds = 64 * 1024;
+    auto const max_npairs = ceil(nb_max, 2);
+
+    size_t total_bytes = 0;
+    S* const sh_cosines = reinterpret_cast<S*>(pfree);
+    pfree += sizeof(S) * max_npairs;
+    total_bytes += sizeof(S) * max_npairs;
+
+    T* const sh_sines = reinterpret_cast<T*>(pfree);
+    pfree += sizeof(T) * max_npairs;
+    total_bytes += sizeof(T) * max_npairs;
+
+    I* const sh_top = reinterpret_cast<rocblas_int*>(pfree);
+    pfree += sizeof(I) * max_npairs;
+    total_bytes += sizeof(I) * max_npairs;
+
+    I* const sh_bottom = reinterpret_cast<I*>(pfree);
+    pfree += sizeof(I) * max_npairs;
+    total_bytes += sizeof(I) * max_npairs;
+
+    assert(total_bytes <= max_lds);
+
+    S const small_num = get_safemin<S>() / eps;
+    S const sqrt_small_num = std::sqrt(small_num);
+
+    for(auto bid = bid_start; bid < batch_count; bid += bid_inc)
+    {
+        if(completed[bid + 1])
+            continue;
+
+        T* const A_ = load_ptr_batch<T>(AA, bid, shiftA, strideA);
+        auto A = [=](auto ia, auto ja) -> T& {
+            assert((0 <= ia) && (ia < n));
+            assert((0 <= ja) && (ja < n));
+            assert((lda >= n) && (lda >= 1));
+            return (A_[ia + ja * static_cast<int64_t>(lda)]);
+        };
+
+        for(auto iblock = ibx_start; iblock < blocks; iblock += ibx_inc)
+        {
+            auto const jid = iblock + bid * blocks;
+            T* const J_ = (JA ? JA + (jid * nb_max * nb_max) : nullptr);
+            bool const use_J = (J_ != nullptr);
+
+            auto const ldj = nb_max;
+            auto J = [=](auto i, auto j) -> T& { return (J_[i + j * ldj]); };
+
+            auto const offset = iblock * nb_max;
+            auto const nb = std::min(2 * half_n - offset, nb_max);
+            auto const half_nb = nb / 2;
+            auto const npairs = half_nb;
+
+            // ----------------------------------
+            // Note: (i,j) are local index values
+            // ----------------------------------
+            auto Amat = [=](auto i, auto j) -> T& {
+                auto const ia = i + offset;
+                auto const ja = j + offset;
+                return (A(ia, ja));
+            };
+
+            // ---------------------------
+            // set J to be identity matrix
+            // ---------------------------
+            auto const nrowsJ = bsize(iblock);
+            auto const ncolsJ = nrowsJ;
+            for(auto tiy = tiy_start; tiy < ncolsJ; tiy += tiy_inc)
+            {
+                for(auto tix = tix_start; tix < nrowsJ; tix += tix_inc)
+                {
+                    bool const is_diag = (tix == tiy);
+                    J(tix, tiy) = is_diag ? 1 : 0;
+                }
+            }
+
+            __syncthreads();
+
+            // ---------------------
+            // initialize top/bottom
+            //
+            // Note: sh_top[], sh_bottom[] contain local index
+            // ---------------------
+            for(auto ipair = tixy_start; ipair < npairs; ipair += tixy_inc)
+            {
+                sh_top[ipair] = 2 * ipair;
+                sh_bottom[ipair] = 2 * ipair + 1;
+            }
+            __syncthreads();
+
+            auto const num_rounds = (nb - 1);
+            for(I iround = 0; iround < num_rounds; iround++)
+            {
+                // --------------------------------------------------------------
+                // for each off-diagonal element (indexed using top/bottom pairs),
+                // calculate the Jacobi rotation and apply it to A
+                // --------------------------------------------------------------
+
+                // ------------------------------
+                // compute the sine, cosine values
+                // ------------------------------
+                for(auto ipair = tixy_start; ipair < npairs; ipair += tixy_inc)
+                {
+                    auto const i = std::min(sh_top[ipair], sh_bottom[ipair]);
+                    auto const j = std::max(sh_top[ipair], sh_bottom[ipair]);
+                    auto const ia = i + offset;
+                    auto const ja = j + offset;
+
+                    S c = 1;
+                    T s1 = 0;
+
+                    sh_cosines[ipair] = c;
+                    sh_sines[ipair] = s1;
+
+                    bool const is_valid = (ia < n) && (ja < n);
+                    if(!is_valid)
+                        continue;
+
+                    auto const aij = Amat(i, j);
+
+                    auto const mag = std::abs(aij);
+                    bool const is_small = (mag < sqrt_small_num);
+                    if(!is_small)
+                    {
+                        auto const real_aii = std::real(Amat(i, j));
+                        auto const real_ajj = std::real(Amat(j, j));
+                        S g = 2 * mag;
+                        S f = real_ajj - real_aii;
+                        f += (f < 0) ? -std::hypot(f, g) : std::hypot(f, g);
+
+                        S r = 0;
+                        S s = 0;
+                        lartg(f, g, c, s, r);
+
+                        s1 = aij * (s / mag);
+
+                        sh_cosines[ipair] = c;
+                        sh_sines[ipair] = s1;
+                    }
+                } // end for ipair
+
+                __syncthreads();
+
+                for(auto ipair = tiy_start; ipair < npairs; ipair += tiy_inc)
+                {
+                    auto const i = std::min(sh_top[ipair], sh_bottom[ipair]);
+                    auto const j = std::max(sh_top[ipair], sh_bottom[ipair]);
+                    auto const ia = i + offset;
+                    auto const ja = j + offset;
+
+                    bool const is_valid = (ia < n) && (ja < n);
+                    if(!is_valid)
+                        continue;
+
+                    auto const c = sh_cosines[ipair];
+                    auto const s1 = sh_sines[ipair];
+                    auto const s2 = conj(s1);
+
+                    for(auto tix = tix_start; tix < nrowsJ; tix += tix_inc)
+                    {
+                        if(use_J)
+                        {
+                            // ----------------
+                            // store J row-wise
+                            // ----------------
+                            auto const temp1 = J(i, tix);
+                            auto const temp2 = J(j, tix);
+                            J(i, tix) = c * temp1 + s2 * temp2;
+                            J(j, tix) = -s1 * temp1 + c * temp2;
+                        }
+
+                        // --------
+                        // update A
+                        // --------
+                        {
+                            auto const temp1 = Amat(tix, i);
+                            auto const temp2 = Amat(tix, j);
+
+                            Amat(tix, i) = c * temp1 + s2 * temp2;
+                            Amat(tix, j) = -s1 * temp1 + c * temp2;
+                        }
+
+                    } // end for tix
+                } // end for ipair
+
+                __syncthreads();
+
+                for(auto ipair = tiy_start; ipair < npairs; ipair += tiy_inc)
+                {
+                    auto const i = std::min(sh_top[ipair], sh_bottom[ipair]);
+                    auto const j = std::max(sh_top[ipair], sh_bottom[ipair]);
+                    auto const ia = i + offset;
+                    auto const ja = j + offset;
+
+                    bool const is_valid = (ia < n) && (ja < n);
+                    if(!is_valid)
+                        continue;
+
+                    auto const c = sh_cosines[ipair];
+                    auto const s1 = sh_sines[ipair];
+                    auto const s2 = conj(s1);
+
+                    // ------------------
+                    // apply J' from left
+                    // ------------------
+                    for(auto tix = tix_start; tix < nrowsJ; tix += tix_inc)
+                    {
+                        auto const temp1 = Amat(i, tix);
+                        auto const temp2 = Amat(j, tix);
+
+                        Amat(i, tix) = c * temp1 + s1 * temp2;
+                        Amat(j, tix) = -s2 * temp1 + c * temp2;
+                    }
+                } // end for ipair
+                __syncthreads();
+
+                for(auto ipair = tixy_start; ipair < npairs; ipair += tixy_inc)
+                {
+                    auto const i = std::min(sh_top[ipair], sh_bottom[ipair]);
+                    auto const j = std::max(sh_top[ipair], sh_bottom[ipair]);
+                    auto const ia = i + offset;
+                    auto const ja = j + offset;
+
+                    bool const is_valid = (ia < n) && (ja < n);
+                    if(!is_valid)
+                        continue;
+
+                    // ---------------
+                    // set aij to zero
+                    // ---------------
+
+                    Amat(i, j) = 0;
+                    Amat(j, i) = 0;
+                }
+
+                __syncthreads();
+
+                {
+                    assert(tixy_inc >= half_nb);
+
+                    I const ipair = tixy_start;
+
+                    I i = 0;
+                    I j = 0;
+
+                    // cycle top/bottom pairs
+                    if(ipair == 1)
+                        i = sh_bottom[0];
+                    else if(ipair > 1)
+                        i = ((ipair - 1) < npairs) ? sh_top[ipair - 1] : 0;
+
+                    if(ipair == (npairs - 1))
+                        j = sh_top[npairs - 1];
+                    else
+                        j = ((ipair + 1) < npairs) ? sh_bottom[ipair + 1] : 0;
+
+                    __syncthreads();
+
+                    if(ipair < npairs)
+                    {
+                        sh_top[ipair] = i;
+                        sh_bottom[ipair] = j;
+                    }
+                }
+
+                __syncthreads();
+            } // end for iround
+        } // end for iblock
+    } // end for bid
+}
+
+template <typename T, typename S, typename U>
+ROCSOLVER_KERNEL void syevj_diag_kernel_dev(const rocblas_int n,
                                         const rocblas_int nb_max,
                                         U AA,
                                         const rocblas_int shiftA,
@@ -784,8 +1107,9 @@
                                         rocblas_int* completed,
                                         const rocblas_int batch_count)
 {
+    typedef rocblas_int I;
+
     auto ceil = [](auto n, auto nb) { return ((n - 1) / nb + 1); };
-    auto idx2D = [](auto i, auto j, auto ld) { return (i + j * static_cast<int64_t>(ld)); };
 
     auto const blocks = ceil(n, nb_max);
     // -------------------------------------------------
@@ -809,7 +1133,7 @@
     auto const j_inc = hipBlockDim_y;
 
     // --------------------------------------
-    // combined (i,j) into single index "ij"
+    // combined (i,j) into single index "ij" in 1D
     // --------------------------------------
     auto const ij_start = i_start + j_start * i_inc;
     auto const ij_inc = i_inc * j_inc;
@@ -824,6 +1148,7 @@
 
     auto const nb_max_even = nb_max + (nb_max % 2);
     auto const half_nb_max = nb_max_even / 2;
+    auto const max_npairs = half_nb_max;
 
     // shared memory
     size_t const size_lds = 64 * 1024;
@@ -834,12 +1159,12 @@
     // ---------------------------------
     // allocate sh_sines[], sh_cosines[]
     // ---------------------------------
-    size_t const size_sh_cosines = sizeof(S) * half_nb_max;
+    size_t const size_sh_cosines = sizeof(S) * max_npairs;
     S* sh_cosines = reinterpret_cast<S*>(pfree);
     pfree += size_sh_cosines;
     total_bytes += size_sh_cosines;
 
-    size_t const size_sh_sines = sizeof(T) * half_nb_max;
+    size_t const size_sh_sines = sizeof(T) * max_npairs;
     T* sh_sines = reinterpret_cast<T*>(pfree);
     pfree += size_sh_sines;
     total_bytes += size_sh_sines;
@@ -848,11 +1173,10 @@
     // allocate arrays for independent pairs
     // -------------------------------------
 
-    typedef uint16_t Itype;
-
-    size_t const len_vec = nb_max_even;
-    size_t const size_vec = sizeof(Itype) * len_vec;
-    Itype* vec = reinterpret_cast<Itype*>(pfree);
+
+    size_t const len_vec = 2 * max_npairs;
+    size_t const size_vec = sizeof(I) * len_vec;
+    I* vec = reinterpret_cast<I*>(pfree);
     pfree += size_vec;
     total_bytes += size_vec;
 
@@ -876,12 +1200,13 @@
     // allocate  Jsh_[]
     // ------------------------
     auto const ldj = nb_max;
-    size_t const len_Jsh = (ldj * nb_max);
+    auto const len_Jsh = (ldj * nb_max);
     size_t const size_Jsh = sizeof(T) * len_Jsh;
-    T* const Jsh_ = reinterpret_cast<T*>(pfree);
-    pfree += size_Jsh;
-    total_bytes += size_Jsh;
-    bool const use_Jsh = (total_bytes <= size_lds);
+    T* const Jsh_ =  reinterpret_cast<T*>(pfree) ;
+    pfree +=  size_Jsh ;
+    total_bytes +=  size_Jsh;
+    // bool const use_Jsh = (total_bytes <= size_lds);
+    bool const use_Jsh = false;
 
     S const small_num = get_safemin<S>() / eps;
     S const sqrt_small_num = std::sqrt(small_num);
@@ -892,7 +1217,7 @@
             continue;
 
         T* const A_ = load_ptr_batch<T>(AA, bid, shiftA, strideA);
-        auto A = [=](auto i, auto j) -> T& { return (A_[idx2D(i, j, lda)]); };
+        auto A = [=](auto ia, auto ja) -> T& { return (A_[ia + ja * static_cast<int64_t>(lda)]); };
 
         // -------------------------------------------
         // work on the diagonal block A[iblock,iblock]
@@ -904,31 +1229,24 @@
             T* const J_ = (JA ? JA + (jid * (nb_max * nb_max)) : nullptr);
             bool const use_J = (J_ != nullptr);
 
-            auto const iblock_size = bsize(iblock);
-            auto const nb = iblock_size;
+            auto const nb = bsize(iblock);
             auto const nb_even = nb + (nb % 2);
             auto const half_nb = nb_even / 2;
             auto const npairs = half_nb;
 
-            auto const nrowsJ = iblock_size;
+            auto const nrowsJ = nb_max;
             auto const ncolsJ = nrowsJ;
-            auto const nrowsAmat = nrowsJ;
-            auto const ncolsAmat = ncolsJ;
+            auto const nrowsAmat = nb;
+            auto const ncolsAmat = nb;
 
             auto J = [=](auto i, auto j) -> T& {
-                assert(use_J);
-
-                assert((0 <= i) && (i < nrowsJ));
-                assert((0 <= j) && (j < ncolsJ));
+                assert(J_ != nullptr);
 
                 return (J_[i + j * ldj]);
             };
 
             auto Jsh = [=](auto i, auto j) -> T& {
                 assert(use_Jsh);
-
-                assert((0 <= i) && (i < nrowsJ));
-                assert((0 <= j) && (j < ncolsJ));
 
                 return (Jsh_[i + j * ldj]);
             };
@@ -937,9 +1255,6 @@
             auto Jmat = [=](auto i, auto j) -> T& {
                 assert(use_J);
                 assert(Jmat_ != nullptr);
-
-                assert((0 <= i) && (i < nrowsJ));
-                assert((0 <= j) && (j < ncolsJ));
 
                 return (Jmat_[i + j * ldj]);
             };
@@ -962,8 +1277,7 @@
                 auto const ip = map(i + 2 * ipair);
                 assert((0 <= ip) && (ip < nb_even));
 
-                auto const player1 = vec[ip];
-                return (player1);
+                return (vec[ip]);
             };
 
             auto rotate = [=](auto const npairs) {
@@ -1037,15 +1351,15 @@
             T* const Amat_ = (use_Ash) ? Ash_ : A_ + idx2D(offset, offset, lda);
             auto const ldAmat = (use_Ash) ? ldAsh : lda;
             auto Amat0 = [=](auto i, auto j) -> T& {
-                assert((0 <= i) && (i < nb));
-                assert((0 <= j) && (j < nb));
+                assert((0 <= i) && (i < nrowsAmat));
+                assert((0 <= j) && (j < ncolsAmat));
 
                 return (Amat_[i + j * ldAmat]);
             };
 
             auto Amat = [=](auto i, auto j) -> T& {
-                assert((0 <= i) && (i < nb));
-                assert((0 <= j) && (j < nb));
+                assert((0 <= i) && (i < nrowsAmat));
+                assert((0 <= j) && (j < ncolsAmat));
                 if(use_Ash)
                 {
                     return (Ash_[i + j * ldAsh]);
@@ -1063,14 +1377,16 @@
                 // -----------------------------
                 // initialize to identity matrix
                 // -----------------------------
-                __syncthreads();
+
+                T const one = 1;
+		T const zero = 0;
 
                 for(auto j = j_start; j < ncolsJ; j += j_inc)
                 {
                     for(auto i = i_start; i < nrowsJ; i += i_inc)
                     {
                         bool const is_diagonal = (i == j);
-                        Jmat(i, j) = (is_diagonal) ? 1 : 0;
+                        Jmat(i, j) = (is_diagonal) ? one : zero;
                     }
                 }
                 __syncthreads();
@@ -1081,7 +1397,6 @@
                 // -----------------------------
                 // load A into LDS shared memory
                 // -----------------------------
-                __syncthreads();
 
                 for(auto j = j_start; j < ncolsAmat; j += j_inc)
                 {
@@ -1097,47 +1412,71 @@
 
 #ifdef NDEBUG
 #else
-            double offdiag_norm_init = 0;
-            if(ij_start == 0)
-            {
-                for(auto j = 0; j < ncolsJ; j++)
-                {
-                    for(auto i = 0; i < nrowsJ; i++)
+            auto cal_offd_norm = [=](auto& dnorm) {
+                dnorm = 0;
+                for(auto j = 0; j < ncolsAmat; j++)
+                {
+                    for(auto i = 0; i < nrowsAmat; i++)
                     {
                         bool const is_diagonal = (i == j);
                         auto const ia = offset + i;
                         auto const ja = offset + j;
                         T const aij = (is_diagonal) ? 0 : A(ia, ja);
-                        offdiag_norm_init += std::norm(aij);
-                    }
-                }
-                offdiag_norm_init = std::sqrt(offdiag_norm_init);
-
-                for(auto j = 0; j < ncolsJ; j++)
-                {
-                    for(auto i = 0; i < nrowsJ; i++)
-                    {
-                        bool const is_diag = (i == j);
-                        T const id_ij = (is_diag) ? 1 : 0;
-                        bool const isok = (Jmat(i, j) == id_ij);
-                        assert(isok);
-                    }
-                }
-            }
+                        dnorm += std::norm(aij);
+                    }
+                }
+                dnorm = std::sqrt(dnorm);
+            };
+
+            double offdiag_norm_init = 0;
+
+            if(ij_start == 0)
+            {
+                cal_offd_norm(offdiag_norm_init);
+            }
+
+            for(auto j = j_start; j < ncolsJ; j += j_inc)
+            {
+                for(auto i = i_start; i < nrowsJ; i += i_inc)
+                {
+                    bool const is_diag = (i == j);
+                    T const id_ij = (is_diag) ? 1 : 0;
+                    bool const isok = (Jmat(i, j) == id_ij);
+                    assert(isok);
+                }
+            }
+            __syncthreads();
 #endif
 
             init_tb_pair(npairs);
 
-            auto const num_pass = (nrowsJ - 1);
-            for(auto ipass = 0; ipass < 2 * num_pass; ipass++)
+            auto const num_pass = (2 * npairs - 1);
+            for(auto ipass = 0; ipass < num_pass; ipass++)
             {
                 // ---------------------------------
                 // generate sh_cosines[], sh_sines[]
                 // ---------------------------------
+#ifdef NDEBUG
+#else
+                if(iblock == (blocks - 1))
+                {
+                    if(ij_start == 0)
+                    {
+                        printf("ipass=%d,n=%d,blocks=%d,bsize=%d,npairs=%d\n", ipass, n, blocks,
+                               bsize(iblock), npairs);
+                        for(auto ipair = 0; ipair < npairs; ipair++)
+                        {
+                            printf("(%d,%d) ", tb_pair(0, ipair), tb_pair(1, ipair));
+                        };
+                        printf("\n");
+                    }
+                }
+#endif
+
                 for(auto ipair = ij_start; ipair < npairs; ipair += ij_inc)
                 {
-                    auto const p = tb_pair(0, ipair);
-                    auto const q = tb_pair(1, ipair);
+                    auto const i = std::min(tb_pair(0, ipair), tb_pair(1, ipair));
+                    auto const j = std::max(tb_pair(0, ipair), tb_pair(1, ipair));
 
                     // ----------------------------------------------
                     // default initialized value as identity rotation
@@ -1153,138 +1492,175 @@
                     // calculate the Jacobi rotation and apply it to A
                     // ----------------------------------------------------------
 
-                    bool is_valid = (p < nrowsJ) && (q < ncolsJ);
-                    if(!is_valid)
-                        continue;
-
-                    {
-                        auto const i = std::min(p, q);
-                        auto const j = std::max(p, q);
-
-                        auto const aij = Amat(i, j);
-                        double const mag = std::abs(aij);
-
-                        bool const is_small = (mag < sqrt_small_num);
-                        // calculate rotation J
-                        if(!is_small)
-                        {
-                            double r = 1;
-                            double s = 0;
-
-                            auto const aii = Amat(i, i);
-                            auto const ajj = Amat(j, j);
-
-                            double const real_aii = std::real(aii);
-                            double const real_ajj = std::real(ajj);
-
-                            double g = 2 * mag;
-                            // S f = std::real(Amat(ja, ja) - Amat(ia, ia));
-                            double f = real_ajj - real_aii;
-                            f += (f < 0) ? -std::hypot(f, g) : std::hypot(f, g);
-                            lartg(f, g, c, s, r);
-                            s1 = aij * (s / mag);
-                        }
-
-                        sh_cosines[ipair] = c;
-                        sh_sines[ipair] = s1;
+                    {
+                        auto const ia = i + offset;
+                        auto const ja = j + offset;
+                        bool is_valid = (ia < n) && (ja < n);
+                        if(!is_valid)
+                            continue;
+                    }
+
+                    auto const aij = Amat(i, j);
+                    double const mag = std::abs(aij);
+
+                    // bool const is_small = (mag < sqrt_small_num);
+                    bool const is_small = (mag*mag < small_num);
+                    // calculate rotation J
+                    if(!is_small)
+                    {
+
+                        double const real_aii = std::real(Amat(i, i));
+                        double const real_ajj = std::real(Amat(j, j));
+
+                        double g = 2 * mag;
+                        // S f = std::real(Amat(ja, ja) - Amat(ia, ia));
+                        double f = real_ajj - real_aii;
+                        f += (f < 0) ? -std::hypot(f, g) : std::hypot(f, g);
+
+                        double r = 1;
+                        double s = 0;
+                        lartg(f, g, c, s, r);
+
+                        s1 = aij * (s / mag);
+                    }
+
+                    sh_cosines[ipair] = c;
+                    sh_sines[ipair] = s1;
 
 #ifdef NDEBUG
 #else
+                    {
+                        double const tol = 1e-6;
+                        assert(std::abs((c * c + s1 * conj(s1)) - 1) <= tol);
+                    }
+#endif
+
+                } // end for ij
+
+                __syncthreads();
+
+                if(use_J)
+                {
+                    for(auto ipair = tiy_start; ipair < npairs; ipair += tiy_inc)
+                    {
+                        auto const i = std::min(tb_pair(0, ipair), tb_pair(1, ipair));
+                        auto const j = std::max(tb_pair(0, ipair), tb_pair(1, ipair));
+
                         {
-                            double const tol = 1e-6;
-                            assert(std::abs((c * c + s1 * conj(s1)) - 1) <= tol);
+                            auto const ia = i + offset;
+                            auto const ja = j + offset;
+                            bool const is_valid = (ia < n) && (ja < n);
+                            if(!is_valid)
+                                continue;
                         }
-#endif
-                    }
-
-                } // end for ij
-
-                __syncthreads();
-
-                for(auto ipair = tix_start; ipair < npairs; ipair += tix_inc)
-                {
-                    auto const p = std::min(tb_pair(0, ipair), tb_pair(1, ipair));
-                    auto const q = std::max(tb_pair(0, ipair), tb_pair(1, ipair));
-
-                    bool const is_valid = (p < nrowsJ) && (q < ncolsJ);
-                    if(!is_valid)
-                        continue;
+
+                        S const c = sh_cosines[ipair];
+                        T const s1 = sh_sines[ipair];
+                        T const s2 = conj(s1);
+
+                        for(auto tix = tix_start; tix < ncolsJ; tix += tix_inc)
+                        {
+                            // ----------------
+                            // store J row-wise
+                            // ----------------
+                            {
+                                T const temp1 = Jmat(i, tix);
+                                T const temp2 = Jmat(j, tix);
+                                Jmat(i, tix) = c * temp1 + s2 * temp2;
+                                Jmat(j, tix) = -s1 * temp1 + c * temp2;
+                            }
+                        }
+                    } // end for ipair
+                }
+
+                __syncthreads();
+
+                for(auto ipair = tiy_start; ipair < npairs; ipair += tiy_inc)
+                {
+                    auto const i = std::min(tb_pair(0, ipair), tb_pair(1, ipair));
+                    auto const j = std::max(tb_pair(0, ipair), tb_pair(1, ipair));
+
+                    {
+                        auto const ia = i + offset;
+                        auto const ja = j + offset;
+                        bool const is_valid = (ia < n) && (ja < n);
+                        if(!is_valid)
+                            continue;
+                    }
 
                     S const c = sh_cosines[ipair];
                     T const s1 = sh_sines[ipair];
                     T const s2 = conj(s1);
 
-                    for(auto tiy = tiy_start; tiy < ncolsJ; tiy += tiy_inc)
-                    {
-                        // ----------------
-                        // store J row-wise
-                        // ----------------
-                        if(use_J)
-                        {
-                            auto const temp1 = Jmat(p, tiy);
-                            auto const temp2 = Jmat(q, tiy);
-                            Jmat(p, tiy) = c * temp1 + s2 * temp2;
-                            Jmat(q, tiy) = -s1 * temp1 + c * temp2;
-                        }
-
+                    for(auto tix = tix_start; tix < nrowsAmat; tix += tix_inc)
+                    {
                         // -----------------------------
                         // apply rotation from the right
                         // -----------------------------
                         {
-                            auto const temp1 = A(tiy, p);
-                            auto const temp2 = A(tiy, q);
-                            Amat(tiy, p) = c * temp1 + s2 * temp2;
-                            Amat(tiy, q) = -s1 * temp1 + c * temp2;
+                            auto const temp1 = A(tix, i);
+                            auto const temp2 = A(tix, j);
+                            Amat(tix, i) = c * temp1 + s2 * temp2;
+                            Amat(tix, j) = -s1 * temp1 + c * temp2;
                         }
-                    } // end for tiy
-                } // end for tix
-
-                __syncthreads();
-
-                for(auto ipair = tix_start; ipair < npairs; ipair += tix_inc)
-                {
-                    auto const p = std::min(tb_pair(0, ipair), tb_pair(1, ipair));
-                    auto const q = std::max(tb_pair(0, ipair), tb_pair(1, ipair));
-
-                    bool const is_valid = (p < nrowsJ) && (q < nrowsJ);
-                    if(!is_valid)
-                        continue;
+                    } 
+                } // end for ipair
+
+                __syncthreads();
+
+                for(auto ipair = tiy_start; ipair < npairs; ipair += tiy_inc)
+                {
+                    auto const i = std::min(tb_pair(0, ipair), tb_pair(1, ipair));
+                    auto const j = std::max(tb_pair(0, ipair), tb_pair(1, ipair));
+
+                    {
+                        auto const ia = i + offset;
+                        auto const ja = j + offset;
+                        bool const is_valid = (ia < n) && (ja < n);
+                        if(!is_valid)
+                            continue;
+                    }
 
                     S const c = sh_cosines[ipair];
                     T const s1 = sh_sines[ipair];
                     T const s2 = conj(s1);
 
-                    for(auto tiy = tiy_start; tiy < ncolsJ; tiy += tiy_inc)
+                    for(auto tix = tix_start; tix < ncolsAmat; tix += tix_inc)
                     {
                         // ----------------------
                         // apply J' from the left
                         // ----------------------
-                        auto const temp1 = Amat(p, tiy);
-                        auto const temp2 = Amat(q, tiy);
-                        Amat(p, tiy) = c * temp1 + s1 * temp2;
-                        Amat(q, tiy) = -s2 * temp1 + c * temp2;
-                    } // end for tiy
+                        auto const temp1 = Amat(i, tix);
+                        auto const temp2 = Amat(j, tix);
+                        Amat(i, tix) = c * temp1 + s1 * temp2;
+                        Amat(j, tix) = -s2 * temp1 + c * temp2;
+                    } // end for tix
                 } // end for tix
 
                 __syncthreads();
 
+	       bool const round_aij_aji_to_zero = false;
+               if (round_aij_aji_to_zero) {
                 for(auto ipair = ij_start; ipair < npairs; ipair += ij_inc)
                 {
-                    auto const p = tb_pair(0, ipair);
-                    auto const q = tb_pair(1, ipair);
-
-                    bool const is_valid = (p < nrowsJ) && (q < nrowsJ);
-                    if(!is_valid)
-                        continue;
-
-                    {
-                        // round aij and aji to zero
-                        Amat(p, q) = 0;
-                        Amat(q, p) = 0;
-                    }
+                    auto const i = tb_pair(0, ipair);
+                    auto const j = tb_pair(1, ipair);
+
+                    {
+                        auto const ia = i + offset;
+                        auto const ja = j + offset;
+                        bool const is_valid = (ia < n) && (ja < n);
+                        if(!is_valid)
+                            continue;
+                    }
+
+                    // round aij and aji to zero
+                    Amat(i, j) = 0;
+                    Amat(j, i) = 0;
                 } // end for ij
 
                 __syncthreads();
+	       }
 
                 // ---------------------
                 // rotate cycle pairs
@@ -1296,13 +1672,13 @@
 
             } // end for ipass
 
+            __syncthreads();
+
             if(use_J && use_Jsh)
             {
                 // ---------------------------------------------------
                 // write out rotation matrix from LDS to device memory
                 // ---------------------------------------------------
-
-                __syncthreads();
 
                 for(auto ij = ij_start; ij < len_Jsh; ij += ij_inc)
                 {
@@ -1318,11 +1694,10 @@
                 // write out modified diagonal submatrix of A
                 // from LDS to device memory
                 // ------------------------------------------
-                __syncthreads();
-
-                for(auto j = j_start; j < ncolsJ; j += j_inc)
-                {
-                    for(auto i = i_start; i < nrowsJ; i += i_inc)
+
+                for(auto j = j_start; j < ncolsAmat; j += j_inc)
+                {
+                    for(auto i = i_start; i < nrowsAmat; i += i_inc)
                     {
                         auto const ia = i + offset;
                         auto const ja = j + offset;
@@ -1341,13 +1716,13 @@
             {
                 // ----------------------------
                 // double check J is orthogonal
-                // check  J * J' == identity
+                // check  J' * J == identity
                 // ----------------------------
                 __syncthreads();
 
                 if(use_J)
                 {
-                    double const tol = 1e-6;
+                    double const tol = nrowsJ * eps;
                     auto nerrors = 0;
                     for(auto j = j_start; j < ncolsJ; j += j_inc)
                     {
@@ -1356,7 +1731,7 @@
                             T eij = 0;
                             for(auto k = 0; k < nrowsJ; k++)
                             {
-                                auto const Jt_ik = conj(Jmat(k, i));
+                                auto const Jt_ik = conj(Jmat(i, k));
                                 auto const J_kj = Jmat(j, k);
                                 eij += Jt_ik * J_kj;
                             }
@@ -1380,25 +1755,12 @@
                 // compute norm of off diagonal
 
                 double offdiag_norm_final = 0;
-
                 if(ij_start == 0)
                 {
-                    offdiag_norm_final = 0;
-
-                    for(auto j = 0; j < ncolsJ; j++)
-                    {
-                        for(auto i = 0; i < nrowsJ; i++)
-                        {
-                            bool const is_diagonal = (i == j);
-                            auto const ia = offset + i;
-                            auto const ja = offset + j;
-                            T const aij = (is_diagonal) ? 0 : A(ia, ja);
-                            offdiag_norm_final = std::norm(aij);
-                        }
-                    }
-                    offdiag_norm_final = std::sqrt(offdiag_norm_final);
-
-                    assert(offdiag_norm_final < offdiag_norm_init);
+                    cal_offd_norm(offdiag_norm_final);
+
+                    printf("iblock=%d,offdiag_norm_init=%le,offdiag_norm_final=%le\n", iblock,
+                           offdiag_norm_init, offdiag_norm_final);
                 }
                 __syncthreads();
             }
@@ -1899,10 +2261,6 @@
                                         rocblas_int batch_count)
 {
     auto ceil = [](auto n, auto nb) { return ((n - 1) / nb + 1); };
-<<<<<<< HEAD
-    auto idx2D = [](auto i, auto j, auto ld) { return (i + j * static_cast<int64_t>(ld)); };
-=======
->>>>>>> 5e3d7a7b
 
     auto const blocks = ceil(n, nb_max);
     auto const even_blocks = blocks + (blocks % 2);
@@ -2316,10 +2674,6 @@
 {
     bool constexpr APPLY_RIGHT = (!APPLY_LEFT);
     auto ceil = [](auto n, auto nb) { return ((n - 1) / nb + 1); };
-<<<<<<< HEAD
-    auto idx2D = [](auto i, auto j, auto ld) { return (i + j * static_cast<int64_t>(ld)); };
-=======
->>>>>>> 5e3d7a7b
 
     auto const blocks = ceil(n, nb_max);
     auto const even_blocks = blocks + (blocks % 2);
