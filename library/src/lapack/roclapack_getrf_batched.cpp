/* **************************************************************************
 * Copyright (C) 2019-2024 Advanced Micro Devices, Inc. All rights reserved.
 *
 * Redistribution and use in source and binary forms, with or without
 * modification, are permitted provided that the following conditions
 * are met:
 *
 * 1. Redistributions of source code must retain the above copyright
 *    notice, this list of conditions and the following disclaimer.
 *
 * 2. Redistributions in binary form must reproduce the above copyright
 *    notice, this list of conditions and the following disclaimer in the
 *    documentation and/or other materials provided with the distribution.
 *
 * THIS SOFTWARE IS PROVIDED BY THE AUTHOR AND CONTRIBUTORS ``AS IS'' AND
 * ANY EXPRESS OR IMPLIED WARRANTIES, INCLUDING, BUT NOT LIMITED TO, THE
 * IMPLIED WARRANTIES OF MERCHANTABILITY AND FITNESS FOR A PARTICULAR PURPOSE
 * ARE DISCLAIMED.  IN NO EVENT SHALL THE AUTHOR OR CONTRIBUTORS BE LIABLE
 * FOR ANY DIRECT, INDIRECT, INCIDENTAL, SPECIAL, EXEMPLARY, OR CONSEQUENTIAL
 * DAMAGES (INCLUDING, BUT NOT LIMITED TO, PROCUREMENT OF SUBSTITUTE GOODS
 * OR SERVICES; LOSS OF USE, DATA, OR PROFITS; OR BUSINESS INTERRUPTION)
 * HOWEVER CAUSED AND ON ANY THEORY OF LIABILITY, WHETHER IN CONTRACT, STRICT
 * LIABILITY, OR TORT (INCLUDING NEGLIGENCE OR OTHERWISE) ARISING IN ANY WAY
 * OUT OF THE USE OF THIS SOFTWARE, EVEN IF ADVISED OF THE POSSIBILITY OF
 * SUCH DAMAGE.
 * *************************************************************************/

#include "roclapack_getrf.hpp"
#include "roclapack_getrf_nopiv.hpp"

ROCSOLVER_BEGIN_NAMESPACE

template <typename T, typename I, typename U>
rocblas_status rocsolver_getrf_batched_impl(rocblas_handle handle,
                                            I m,
                                            I n,
                                            U A,
                                            I lda,
                                            I* ipiv,
                                            const rocblas_stride strideP,
                                            I* info,
                                            const bool pivot,
                                            I batch_count)
{
    const char* name = (pivot ? "getrf_batched" : "getrf_npvt_batched");
    ROCSOLVER_ENTER_TOP(name, "-m", m, "-n", n, "--lda", lda, "--strideP", strideP, "--batch_count",
                        batch_count);

    using S = decltype(std::real(T{}));

    if(!handle)
        return rocblas_status_invalid_handle;

    // argument checking
    rocblas_status st
        = rocsolver_getf2_getrf_argCheck(handle, m, n, lda, A, ipiv, info, pivot, batch_count);
    if(st != rocblas_status_continue)
        return st;

    // working with unshifted arrays
    rocblas_stride shiftA = 0;
    rocblas_stride shiftP = 0;

    // batched execution
    I inca = 1;
    rocblas_stride strideA = 0;

    // memory workspace sizes:
    // size for constants in rocblas calls
    size_t size_scalars;
    // size of reusable workspace (and for calling TRSM)
    bool optim_mem;
    size_t size_work1, size_work2, size_work3, size_work4;
    // extra requirements for calling GETF2
    size_t size_pivotval, size_pivotidx;
    // size to store info about singularity of each subblock
    size_t size_iinfo, size_iipiv;

    rocsolver_getrf_getMemorySize<true, false, T>(
        m, n, pivot, batch_count, &size_scalars, &size_work1, &size_work2, &size_work3, &size_work4,
        &size_pivotval, &size_pivotidx, &size_iipiv, &size_iinfo, &optim_mem, lda);

    if(rocblas_is_device_memory_size_query(handle))
        return rocblas_set_optimal_device_memory_size(handle, size_scalars, size_work1, size_work2,
                                                      size_work3, size_work4, size_pivotval,
                                                      size_pivotidx, size_iipiv, size_iinfo);

    // memory workspace allocation
    void *scalars, *work1, *work2, *work3, *work4, *pivotval, *pivotidx, *iinfo, *iipiv;
    rocblas_device_malloc mem(handle, size_scalars, size_work1, size_work2, size_work3, size_work4,
                              size_pivotval, size_pivotidx, size_iipiv, size_iinfo);

    if(!mem)
        return rocblas_status_memory_error;

    scalars = mem[0];
    work1 = mem[1];
    work2 = mem[2];
    work3 = mem[3];
    work4 = mem[4];
    pivotval = mem[5];
    pivotidx = mem[6];
    iipiv = mem[7];
    iinfo = mem[8];
    if(size_scalars > 0)
        init_scalars(handle, (T*)scalars);

    // execution
    return rocsolver_getrf_template<true, false, T>(
        handle, m, n, A, shiftA, inca, lda, strideA, ipiv, shiftP, strideP, info, batch_count,
        (T*)scalars, work1, work2, work3, work4, (T*)pivotval, (I*)pivotidx, (I*)iipiv, (I*)iinfo,
        optim_mem, pivot);
}

<<<<<<< HEAD
template <typename T, typename U>
rocblas_status rocsolver_getrf_nopiv_batched_impl(rocblas_handle handle,
                                                  rocblas_int m,
                                                  rocblas_int n,
                                                  U A,
                                                  rocblas_int lda,
                                                  rocblas_int* info,
                                                  rocblas_int batch_count)
{
    const char* name = "getrf_nopiv_batched";
    ROCSOLVER_ENTER_TOP(name, "-m", m, "-n", n, "--lda", lda, "--batch_count", batch_count);

    using S = decltype(std::real(T{}));

    if(!handle)
        return rocblas_status_invalid_handle;

    // argument checking
    {
        bool const pivot = false;
        rocblas_int* const ipiv = nullptr;

        rocblas_status st
            = rocsolver_getf2_getrf_argCheck(handle, m, n, lda, A, ipiv, info, pivot, batch_count);
        if(st != rocblas_status_continue)
            return st;
    }

    // working with unshifted arrays
    rocblas_int shiftA = 0;

    // batched execution
    rocblas_stride strideA = 0;

    // memory workspace sizes:
    // size of reusable workspace (and for calling TRSM)
    bool optim_mem = false;
    size_t size_work1 = 0;
    size_t size_work2 = 0;
    size_t size_work3 = 0;
    size_t size_work4 = 0;

    // size to store info about singularity of each subblock
    size_t size_iinfo = 0;

    constexpr bool is_batched = true;
    constexpr bool is_strided = false;
    rocsolver_getrf_nopiv_getMemorySize<is_batched, is_strided, T>(
        m, n, batch_count, &size_work1, &size_work2, &size_work3, &size_work4, &size_iinfo,
        &optim_mem);

    if(rocblas_is_device_memory_size_query(handle))
        return rocblas_set_optimal_device_memory_size(handle, size_work1, size_work2, size_work3,
                                                      size_work4, size_iinfo);

    // memory workspace allocation
    void* work1 = nullptr;
    void* work2 = nullptr;
    void* work3 = nullptr;
    void* work4 = nullptr;
    void* iinfo = nullptr;
    rocblas_device_malloc mem(handle, size_work1, size_work2, size_work3, size_work4, size_iinfo);

    if(!mem)
        return rocblas_status_memory_error;

    work1 = mem[0];
    work2 = mem[1];
    work3 = mem[2];
    work4 = mem[3];
    iinfo = mem[4];

    // execution
    return rocsolver_getrf_nopiv_template<is_batched, is_strided, T>(
        handle, m, n, A, shiftA, lda, strideA, info, batch_count, work1, work2, work3, work4,
        (rocblas_int*)iinfo, optim_mem);
}
=======
ROCSOLVER_END_NAMESPACE
>>>>>>> 77a5b718

/*
 * ===========================================================================
 *    C wrapper
 * ===========================================================================
 */

extern "C" {

rocblas_status rocsolver_sgetrf_batched(rocblas_handle handle,
                                        const rocblas_int m,
                                        const rocblas_int n,
                                        float* const A[],
                                        const rocblas_int lda,
                                        rocblas_int* ipiv,
                                        const rocblas_stride strideP,
                                        rocblas_int* info,
                                        const rocblas_int batch_count)
{
    return rocsolver::rocsolver_getrf_batched_impl<float>(handle, m, n, A, lda, ipiv, strideP, info,
                                                          true, batch_count);
}

rocblas_status rocsolver_dgetrf_batched(rocblas_handle handle,
                                        const rocblas_int m,
                                        const rocblas_int n,
                                        double* const A[],
                                        const rocblas_int lda,
                                        rocblas_int* ipiv,
                                        const rocblas_stride strideP,
                                        rocblas_int* info,
                                        const rocblas_int batch_count)
{
    return rocsolver::rocsolver_getrf_batched_impl<double>(handle, m, n, A, lda, ipiv, strideP,
                                                           info, true, batch_count);
}

rocblas_status rocsolver_cgetrf_batched(rocblas_handle handle,
                                        const rocblas_int m,
                                        const rocblas_int n,
                                        rocblas_float_complex* const A[],
                                        const rocblas_int lda,
                                        rocblas_int* ipiv,
                                        const rocblas_stride strideP,
                                        rocblas_int* info,
                                        const rocblas_int batch_count)
{
    return rocsolver::rocsolver_getrf_batched_impl<rocblas_float_complex>(
        handle, m, n, A, lda, ipiv, strideP, info, true, batch_count);
}

rocblas_status rocsolver_zgetrf_batched(rocblas_handle handle,
                                        const rocblas_int m,
                                        const rocblas_int n,
                                        rocblas_double_complex* const A[],
                                        const rocblas_int lda,
                                        rocblas_int* ipiv,
                                        const rocblas_stride strideP,
                                        rocblas_int* info,
                                        const rocblas_int batch_count)
{
    return rocsolver::rocsolver_getrf_batched_impl<rocblas_double_complex>(
        handle, m, n, A, lda, ipiv, strideP, info, true, batch_count);
}

static constexpr bool use_getrf_nopiv = true;
rocblas_status rocsolver_sgetrf_batched_64(rocblas_handle handle,
                                           const int64_t m,
                                           const int64_t n,
                                           float* const A[],
                                           const int64_t lda,
                                           int64_t* ipiv,
                                           const rocblas_stride strideP,
                                           int64_t* info,
                                           const int64_t batch_count)
{
    return rocsolver::rocsolver_getrf_batched_impl<float>(handle, m, n, A, lda, ipiv, strideP, info,
                                                          true, batch_count);
}

rocblas_status rocsolver_dgetrf_batched_64(rocblas_handle handle,
                                           const int64_t m,
                                           const int64_t n,
                                           double* const A[],
                                           const int64_t lda,
                                           int64_t* ipiv,
                                           const rocblas_stride strideP,
                                           int64_t* info,
                                           const int64_t batch_count)
{
    return rocsolver::rocsolver_getrf_batched_impl<double>(handle, m, n, A, lda, ipiv, strideP,
                                                           info, true, batch_count);
}

rocblas_status rocsolver_cgetrf_batched_64(rocblas_handle handle,
                                           const int64_t m,
                                           const int64_t n,
                                           rocblas_float_complex* const A[],
                                           const int64_t lda,
                                           int64_t* ipiv,
                                           const rocblas_stride strideP,
                                           int64_t* info,
                                           const int64_t batch_count)
{
    return rocsolver::rocsolver_getrf_batched_impl<rocblas_float_complex>(
        handle, m, n, A, lda, ipiv, strideP, info, true, batch_count);
}

rocblas_status rocsolver_zgetrf_batched_64(rocblas_handle handle,
                                           const int64_t m,
                                           const int64_t n,
                                           rocblas_double_complex* const A[],
                                           const int64_t lda,
                                           int64_t* ipiv,
                                           const rocblas_stride strideP,
                                           int64_t* info,
                                           const int64_t batch_count)
{
    return rocsolver::rocsolver_getrf_batched_impl<rocblas_double_complex>(
        handle, m, n, A, lda, ipiv, strideP, info, true, batch_count);
}

rocblas_status rocsolver_sgetrf_npvt_batched(rocblas_handle handle,
                                             const rocblas_int m,
                                             const rocblas_int n,
                                             float* const A[],
                                             const rocblas_int lda,
                                             rocblas_int* info,
                                             const rocblas_int batch_count)
{
<<<<<<< HEAD
    if(use_getrf_nopiv)
    {
        return rocsolver_getrf_nopiv_batched_impl<float>(handle, m, n, A, lda, info, batch_count);
    }
    else
    {
        rocblas_int* ipiv = nullptr;
        return rocsolver_getrf_batched_impl<float>(handle, m, n, A, lda, ipiv, 0, info, false,
                                                   batch_count);
    }
=======
    rocblas_int* ipiv = nullptr;
    return rocsolver::rocsolver_getrf_batched_impl<float>(handle, m, n, A, lda, ipiv, 0, info,
                                                          false, batch_count);
>>>>>>> 77a5b718
}

rocblas_status rocsolver_dgetrf_npvt_batched(rocblas_handle handle,
                                             const rocblas_int m,
                                             const rocblas_int n,
                                             double* const A[],
                                             const rocblas_int lda,
                                             rocblas_int* info,
                                             const rocblas_int batch_count)
{
<<<<<<< HEAD
    if(use_getrf_nopiv)
    {
        return rocsolver_getrf_nopiv_batched_impl<double>(handle, m, n, A, lda, info, batch_count);
    }
    else
    {
        rocblas_int* ipiv = nullptr;
        return rocsolver_getrf_batched_impl<double>(handle, m, n, A, lda, ipiv, 0, info, false,
                                                    batch_count);
    }
=======
    rocblas_int* ipiv = nullptr;
    return rocsolver::rocsolver_getrf_batched_impl<double>(handle, m, n, A, lda, ipiv, 0, info,
                                                           false, batch_count);
>>>>>>> 77a5b718
}

rocblas_status rocsolver_cgetrf_npvt_batched(rocblas_handle handle,
                                             const rocblas_int m,
                                             const rocblas_int n,
                                             rocblas_float_complex* const A[],
                                             const rocblas_int lda,
                                             rocblas_int* info,
                                             const rocblas_int batch_count)
{
<<<<<<< HEAD
    if(use_getrf_nopiv)
    {
        return rocsolver_getrf_nopiv_batched_impl<rocblas_float_complex>(handle, m, n, A, lda, info,
                                                                         batch_count);
    }
    else
    {
        rocblas_int* ipiv = nullptr;
        return rocsolver_getrf_batched_impl<rocblas_float_complex>(handle, m, n, A, lda, ipiv, 0,
                                                                   info, false, batch_count);
    }
=======
    rocblas_int* ipiv = nullptr;
    return rocsolver::rocsolver_getrf_batched_impl<rocblas_float_complex>(
        handle, m, n, A, lda, ipiv, 0, info, false, batch_count);
>>>>>>> 77a5b718
}

rocblas_status rocsolver_zgetrf_npvt_batched(rocblas_handle handle,
                                             const rocblas_int m,
                                             const rocblas_int n,
                                             rocblas_double_complex* const A[],
                                             const rocblas_int lda,
                                             rocblas_int* info,
                                             const rocblas_int batch_count)
{
<<<<<<< HEAD
    if(use_getrf_nopiv)
    {
        return rocsolver_getrf_nopiv_batched_impl<rocblas_double_complex>(handle, m, n, A, lda,
                                                                          info, batch_count);
    }
    else
    {
        rocblas_int* ipiv = nullptr;
        return rocsolver_getrf_batched_impl<rocblas_double_complex>(handle, m, n, A, lda, ipiv, 0,
                                                                    info, false, batch_count);
    }
=======
    rocblas_int* ipiv = nullptr;
    return rocsolver::rocsolver_getrf_batched_impl<rocblas_double_complex>(
        handle, m, n, A, lda, ipiv, 0, info, false, batch_count);
>>>>>>> 77a5b718
}

rocblas_status rocsolver_sgetrf_npvt_batched_64(rocblas_handle handle,
                                                const int64_t m,
                                                const int64_t n,
                                                float* const A[],
                                                const int64_t lda,
                                                int64_t* info,
                                                const int64_t batch_count)
{
    int64_t* ipiv = nullptr;
    return rocsolver::rocsolver_getrf_batched_impl<float>(handle, m, n, A, lda, ipiv, 0, info,
                                                          false, batch_count);
}

rocblas_status rocsolver_dgetrf_npvt_batched_64(rocblas_handle handle,
                                                const int64_t m,
                                                const int64_t n,
                                                double* const A[],
                                                const int64_t lda,
                                                int64_t* info,
                                                const int64_t batch_count)
{
    int64_t* ipiv = nullptr;
    return rocsolver::rocsolver_getrf_batched_impl<double>(handle, m, n, A, lda, ipiv, 0, info,
                                                           false, batch_count);
}

rocblas_status rocsolver_cgetrf_npvt_batched_64(rocblas_handle handle,
                                                const int64_t m,
                                                const int64_t n,
                                                rocblas_float_complex* const A[],
                                                const int64_t lda,
                                                int64_t* info,
                                                const int64_t batch_count)
{
    int64_t* ipiv = nullptr;
    return rocsolver::rocsolver_getrf_batched_impl<rocblas_float_complex>(
        handle, m, n, A, lda, ipiv, 0, info, false, batch_count);
}

rocblas_status rocsolver_zgetrf_npvt_batched_64(rocblas_handle handle,
                                                const int64_t m,
                                                const int64_t n,
                                                rocblas_double_complex* const A[],
                                                const int64_t lda,
                                                int64_t* info,
                                                const int64_t batch_count)
{
    int64_t* ipiv = nullptr;
    return rocsolver::rocsolver_getrf_batched_impl<rocblas_double_complex>(
        handle, m, n, A, lda, ipiv, 0, info, false, batch_count);
}

} // extern C<|MERGE_RESOLUTION|>--- conflicted
+++ resolved
@@ -112,7 +112,6 @@
         optim_mem, pivot);
 }
 
-<<<<<<< HEAD
 template <typename T, typename U>
 rocblas_status rocsolver_getrf_nopiv_batched_impl(rocblas_handle handle,
                                                   rocblas_int m,
@@ -190,9 +189,7 @@
         handle, m, n, A, shiftA, lda, strideA, info, batch_count, work1, work2, work3, work4,
         (rocblas_int*)iinfo, optim_mem);
 }
-=======
 ROCSOLVER_END_NAMESPACE
->>>>>>> 77a5b718
 
 /*
  * ===========================================================================
@@ -323,22 +320,17 @@
                                              rocblas_int* info,
                                              const rocblas_int batch_count)
 {
-<<<<<<< HEAD
     if(use_getrf_nopiv)
     {
-        return rocsolver_getrf_nopiv_batched_impl<float>(handle, m, n, A, lda, info, batch_count);
+        return rocsolver::rocsolver_getrf_nopiv_batched_impl<float>(handle, m, n, A, lda, info,
+                                                                    batch_count);
     }
     else
     {
         rocblas_int* ipiv = nullptr;
-        return rocsolver_getrf_batched_impl<float>(handle, m, n, A, lda, ipiv, 0, info, false,
-                                                   batch_count);
-    }
-=======
-    rocblas_int* ipiv = nullptr;
-    return rocsolver::rocsolver_getrf_batched_impl<float>(handle, m, n, A, lda, ipiv, 0, info,
-                                                          false, batch_count);
->>>>>>> 77a5b718
+        return rocsolver::rocsolver_getrf_batched_impl<float>(handle, m, n, A, lda, ipiv, 0, info,
+                                                              false, batch_count);
+    }
 }
 
 rocblas_status rocsolver_dgetrf_npvt_batched(rocblas_handle handle,
@@ -349,22 +341,17 @@
                                              rocblas_int* info,
                                              const rocblas_int batch_count)
 {
-<<<<<<< HEAD
     if(use_getrf_nopiv)
     {
-        return rocsolver_getrf_nopiv_batched_impl<double>(handle, m, n, A, lda, info, batch_count);
+        return rocsolver::rocsolver_getrf_nopiv_batched_impl<double>(handle, m, n, A, lda, info,
+                                                                     batch_count);
     }
     else
     {
         rocblas_int* ipiv = nullptr;
-        return rocsolver_getrf_batched_impl<double>(handle, m, n, A, lda, ipiv, 0, info, false,
-                                                    batch_count);
-    }
-=======
-    rocblas_int* ipiv = nullptr;
-    return rocsolver::rocsolver_getrf_batched_impl<double>(handle, m, n, A, lda, ipiv, 0, info,
-                                                           false, batch_count);
->>>>>>> 77a5b718
+        return rocsolver::rocsolver_getrf_batched_impl<double>(handle, m, n, A, lda, ipiv, 0, info,
+                                                               false, batch_count);
+    }
 }
 
 rocblas_status rocsolver_cgetrf_npvt_batched(rocblas_handle handle,
@@ -375,23 +362,17 @@
                                              rocblas_int* info,
                                              const rocblas_int batch_count)
 {
-<<<<<<< HEAD
     if(use_getrf_nopiv)
     {
-        return rocsolver_getrf_nopiv_batched_impl<rocblas_float_complex>(handle, m, n, A, lda, info,
-                                                                         batch_count);
+        return rocsolver::rocsolver_getrf_nopiv_batched_impl<rocblas_float_complex>(
+            handle, m, n, A, lda, info, batch_count);
     }
     else
     {
         rocblas_int* ipiv = nullptr;
-        return rocsolver_getrf_batched_impl<rocblas_float_complex>(handle, m, n, A, lda, ipiv, 0,
-                                                                   info, false, batch_count);
-    }
-=======
-    rocblas_int* ipiv = nullptr;
-    return rocsolver::rocsolver_getrf_batched_impl<rocblas_float_complex>(
-        handle, m, n, A, lda, ipiv, 0, info, false, batch_count);
->>>>>>> 77a5b718
+        return rocsolver::rocsolver_getrf_batched_impl<rocblas_float_complex>(
+            handle, m, n, A, lda, ipiv, 0, info, false, batch_count);
+    }
 }
 
 rocblas_status rocsolver_zgetrf_npvt_batched(rocblas_handle handle,
@@ -402,23 +383,17 @@
                                              rocblas_int* info,
                                              const rocblas_int batch_count)
 {
-<<<<<<< HEAD
     if(use_getrf_nopiv)
     {
-        return rocsolver_getrf_nopiv_batched_impl<rocblas_double_complex>(handle, m, n, A, lda,
-                                                                          info, batch_count);
+        return rocsolver::rocsolver_getrf_nopiv_batched_impl<rocblas_double_complex>(
+            handle, m, n, A, lda, info, batch_count);
     }
     else
     {
         rocblas_int* ipiv = nullptr;
-        return rocsolver_getrf_batched_impl<rocblas_double_complex>(handle, m, n, A, lda, ipiv, 0,
-                                                                    info, false, batch_count);
-    }
-=======
-    rocblas_int* ipiv = nullptr;
-    return rocsolver::rocsolver_getrf_batched_impl<rocblas_double_complex>(
-        handle, m, n, A, lda, ipiv, 0, info, false, batch_count);
->>>>>>> 77a5b718
+        return rocsolver::rocsolver_getrf_batched_impl<rocblas_double_complex>(
+            handle, m, n, A, lda, ipiv, 0, info, false, batch_count);
+    }
 }
 
 rocblas_status rocsolver_sgetrf_npvt_batched_64(rocblas_handle handle,
