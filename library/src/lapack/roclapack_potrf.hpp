/************************************************************************
 * Derived from the BSD3-licensed
 * LAPACK routine (version 3.1) --
 *     Univ. of Tennessee, Univ. of California Berkeley,
 *     Univ. of Colorado Denver and NAG Ltd..
 *     December 2016
 * Copyright (C) 2019-2024 Advanced Micro Devices, Inc. All rights reserved.
 *
 * Redistribution and use in source and binary forms, with or without
 * modification, are permitted provided that the following conditions
 * are met:
 *
 * 1. Redistributions of source code must retain the above copyright
 *    notice, this list of conditions and the following disclaimer.
 *
 * 2. Redistributions in binary form must reproduce the above copyright
 *    notice, this list of conditions and the following disclaimer in the
 *    documentation and/or other materials provided with the distribution.
 *
 * THIS SOFTWARE IS PROVIDED BY THE AUTHOR AND CONTRIBUTORS ``AS IS'' AND
 * ANY EXPRESS OR IMPLIED WARRANTIES, INCLUDING, BUT NOT LIMITED TO, THE
 * IMPLIED WARRANTIES OF MERCHANTABILITY AND FITNESS FOR A PARTICULAR PURPOSE
 * ARE DISCLAIMED.  IN NO EVENT SHALL THE AUTHOR OR CONTRIBUTORS BE LIABLE
 * FOR ANY DIRECT, INDIRECT, INCIDENTAL, SPECIAL, EXEMPLARY, OR CONSEQUENTIAL
 * DAMAGES (INCLUDING, BUT NOT LIMITED TO, PROCUREMENT OF SUBSTITUTE GOODS
 * OR SERVICES; LOSS OF USE, DATA, OR PROFITS; OR BUSINESS INTERRUPTION)
 * HOWEVER CAUSED AND ON ANY THEORY OF LIABILITY, WHETHER IN CONTRACT, STRICT
 * LIABILITY, OR TORT (INCLUDING NEGLIGENCE OR OTHERWISE) ARISING IN ANY WAY
 * OUT OF THE USE OF THIS SOFTWARE, EVEN IF ADVISED OF THE POSSIBILITY OF
 * SUCH DAMAGE.
 * *************************************************************************/

#pragma once

#include "rocblas.hpp"
#include "roclapack_potf2.hpp"
#include "rocsolver/rocsolver.h"
#include "rocsolver_run_specialized_kernels.hpp"

ROCSOLVER_BEGIN_NAMESPACE

template <typename I>
static I get_lds_size()
{
    I const default_lds_size = 64 * 1024;

    I lds_size = 0;
    I deviceId = 0;
    auto istat_device = hipGetDevice(&deviceId);
    if(istat_device != hipSuccess)
    {
        return (default_lds_size);
    };
    auto const attr = hipDeviceAttributeMaxSharedMemoryPerBlock;
    auto istat_attr = hipDeviceGetAttribute(&lds_size, attr, deviceId);
    if(istat_attr != hipSuccess)
    {
        return (default_lds_size);
    };

    return (lds_size);
}

template <typename I, typename INFO, typename U>
ROCSOLVER_KERNEL void chk_positive(INFO* iinfo, INFO* info, I j, I batch_count)
{
    I id = hipBlockIdx_x * hipBlockDim_x + hipThreadIdx_x;

    if(id < batch_count && info[id] == 0 && iinfo[id] > 0)
        info[id] = iinfo[id] + j;
}

template <bool BATCHED, bool STRIDED, typename T, typename I>
void rocsolver_potrf_getMemorySize(const I n,
                                   const rocblas_fill uplo,
                                   const I batch_count,
                                   size_t* size_scalars,
                                   size_t* size_work1,
                                   size_t* size_work2,
                                   size_t* size_work3,
                                   size_t* size_work4,
                                   size_t* size_pivots,
                                   size_t* size_iinfo,
                                   bool* optim_mem)
{
    // if quick return no need of workspace
    if(n == 0 || batch_count == 0)
    {
        *size_scalars = 0;
        *size_work1 = 0;
        *size_work2 = 0;
        *size_work3 = 0;
        *size_work4 = 0;
        *size_pivots = 0;
        *size_iinfo = 0;
        *optim_mem = true;
        return;
    }

    I nb = POTRF_BLOCKSIZE(T);
    if(n <= POTRF_POTF2_SWITCHSIZE(T))
    {
        // requirements for calling a single POTF2
        rocsolver_potf2_getMemorySize<T>(n, batch_count, size_scalars, size_work1, size_pivots);
        *size_work2 = 0;
        *size_work3 = 0;
        *size_work4 = 0;
        *size_iinfo = 0;
        *optim_mem = true;
    }
    else if(n <= POTRF_RECURSIVE_SWITCHSIZE(T))
    {
<<<<<<< HEAD
        // requirements for right-looking POTRF
        rocblas_int jb = nb;
=======
        I jb = nb;
>>>>>>> 4c92a0e4
        size_t s1, s2;

        // size to store info about positiveness of each subblock
        *size_iinfo = sizeof(I) * batch_count;

        // requirements for calling POTF2 for the subblocks
        rocsolver_potf2_getMemorySize<T>(jb, batch_count, size_scalars, &s1, size_pivots);

        // extra requirements for calling TRSM
        if(uplo == rocblas_fill_upper)
        {
            rocsolver_trsm_mem<BATCHED, STRIDED, T>(
                rocblas_side_left, rocblas_operation_conjugate_transpose, jb, n - jb, batch_count,
                &s2, size_work2, size_work3, size_work4, optim_mem);
        }
        else
        {
            rocsolver_trsm_mem<BATCHED, STRIDED, T>(
                rocblas_side_right, rocblas_operation_conjugate_transpose, n - jb, jb, batch_count,
                &s2, size_work2, size_work3, size_work4, optim_mem);
        }

        *size_work1 = std::max(s1, s2);
    }
    else
    {
        // requirements for recursive POTRF
        auto const n2 = n / 2;
        auto const n1 = n - n2;

        size_t w11 = 0, w12 = 0, w13 = 0;
        size_t w21 = 0, w22 = 0, w23 = 0;
        size_t w31 = 0, w32 = 0, w33 = 0;
        size_t w41 = 0, w42 = 0, w43 = 0;
        size_t p1 = 0, p2 = 0;
        bool opt1 = false, opt2 = false, opt3 = false;
        size_t unused;

        // size to store info about positiveness of each subblock
        *size_iinfo = sizeof(rocblas_int) * batch_count;

        // requirements for calling POTRF recursively on submatrices
        rocsolver_potrf_getMemorySize<BATCHED, STRIDED, T>(n1, uplo, batch_count, size_scalars, &w11,
                                                           &w21, &w31, &w41, &p1, &unused, &opt1);

        rocsolver_potrf_getMemorySize<BATCHED, STRIDED, T>(n2, uplo, batch_count, &unused, &w12,
                                                           &w22, &w32, &w42, &p2, &unused, &opt2);

        // extra requirements for calling TRSM
        if(uplo == rocblas_fill_upper)
        {
            rocsolver_trsm_mem<BATCHED, STRIDED, T>(rocblas_side_left,
                                                    rocblas_operation_conjugate_transpose, n1, n2,
                                                    batch_count, &w13, &w23, &w33, &w43, &opt3);
        }
        else
        {
            rocsolver_trsm_mem<BATCHED, STRIDED, T>(rocblas_side_right,
                                                    rocblas_operation_conjugate_transpose, n2, n1,
                                                    batch_count, &w13, &w23, &w33, &w43, &opt3);
        }

        *size_work1 = std::max({w11, w12, w13});
        *size_work2 = std::max({w21, w22, w23});
        *size_work3 = std::max({w31, w32, w33});
        *size_work4 = std::max({w41, w42, w43});
        *size_pivots = std::max(p1, p2);
        *optim_mem = opt1 && opt2 && opt3;
    }
}

template <bool BATCHED, bool STRIDED, typename T, typename I, typename U>
rocblas_status rocsolver_potrf_recursive_template(rocblas_handle handle,
                                                  const rocblas_fill uplo,
                                                  const I n,
                                                  U A,
                                                  const rocblas_stride shiftA,
                                                  const I lda,
                                                  const rocblas_stride strideA,
                                                  I* info,
                                                  const I batch_count,
                                                  T* scalars,
                                                  void* work1,
                                                  void* work2,
                                                  void* work3,
                                                  void* work4,
                                                  T* pivots,
                                                  I* iinfo,
                                                  bool optim_mem,
                                                  const I row_offset = 0)
{
    ROCSOLVER_ENTER("potrf_recursive", "uplo:", uplo, "n:", n, "shiftA:", shiftA, "lda:", lda,
                    "bc:", batch_count, "row_offset:", row_offset);
    using S = decltype(std::real(T{}));

    // quick return
    if(n == 0)
        return rocblas_status_success;

    // -------------------------------------------------
    // UNBLOCKED ALGORITHM FOR SMALL MATRICES
    // -------------------------------------------------
    I nb = POTRF_BLOCKSIZE(T);
    if(n <= POTRF_POTF2_SWITCHSIZE(T) && row_offset == 0)
    {
        // only the first potf2 (when row_offset = 0) may modify info directly,
        // others must go through iinfo and the chk_positive kernel
        return rocsolver_potf2_template<T>(handle, uplo, n, A, shiftA, lda, strideA, info,
                                           batch_count, scalars, (T*)work1, pivots);
    }

    hipStream_t stream;
    rocblas_get_stream(handle, &stream);

    rocblas_int blocksReset = (batch_count - 1) / BS1 + 1;
    dim3 gridReset(blocksReset, 1, 1);
    dim3 threads(BS1, 1, 1);

    // constants for rocblas functions calls
    T t_one = 1;
    S s_one = 1;
    S s_minone = -1;

    // (TODO: When the matrix is detected to be non positive definite, we need to
    //  prevent TRSM and HERK to modify further the input matrix; ideally with no
    //  synchronizations.)

    // -------------------------------------------------
    // RIGHT-LOOKING ALGORITHM FOR MEDIUM MATRICES
    // -------------------------------------------------
    if(n <= POTRF_RECURSIVE_SWITCHSIZE(T))
    {
        I jb, j = 0;

        if(uplo == rocblas_fill_upper)
        {
            // Compute the Cholesky factorization A = U'*U.
            while(j < n - POTRF_POTF2_SWITCHSIZE(T))
            {
                // Factor diagonal and subdiagonal blocks
                jb = std::min(n - j, nb); // number of columns in the block
                ROCSOLVER_LAUNCH_KERNEL(reset_info, gridReset, threads, 0, stream, iinfo,
                                        batch_count, 0);
                ROCBLAS_CHECK(rocsolver_potf2_template<T>(
                    handle, uplo, jb, A, shiftA + idx2D(j, j, lda), lda, strideA, iinfo,
                    batch_count, scalars, (T*)work1, pivots));

                // test for non-positive-definiteness.
                ROCSOLVER_LAUNCH_KERNEL(chk_positive<U>, gridReset, threads, 0, stream, iinfo, info,
                                        j + row_offset, batch_count);

                if(j + jb < n)
                {
                    // update trailing submatrix
                    ROCBLAS_CHECK(rocsolver_trsm_upper<BATCHED, STRIDED, T>(
                        handle, rocblas_side_left, rocblas_operation_conjugate_transpose,
                        rocblas_diagonal_non_unit, jb, (n - j - jb), A, shiftA + idx2D(j, j, lda),
                        lda, strideA, A, shiftA + idx2D(j, j + jb, lda), lda, strideA, batch_count,
                        optim_mem, work1, work2, work3, work4));

                    ROCBLAS_CHECK(rocblasCall_syrk_herk<BATCHED, T>(
                        handle, uplo, rocblas_operation_conjugate_transpose, n - j - jb, jb,
                        &s_minone, A, shiftA + idx2D(j, j + jb, lda), lda, strideA, &s_one, A,
                        shiftA + idx2D(j + jb, j + jb, lda), lda, strideA, batch_count));
                }
                j += nb;
            }
        }
        else
        {
            // Compute the Cholesky factorization A = L*L'.
            while(j < n - POTRF_POTF2_SWITCHSIZE(T))
            {
                // Factor diagonal and subdiagonal blocks
                jb = std::min(n - j, nb); // number of columns in the block
                ROCSOLVER_LAUNCH_KERNEL(reset_info, gridReset, threads, 0, stream, iinfo,
                                        batch_count, 0);
                ROCBLAS_CHECK(rocsolver_potf2_template<T>(
                    handle, uplo, jb, A, shiftA + idx2D(j, j, lda), lda, strideA, iinfo,
                    batch_count, scalars, (T*)work1, pivots));

                // test for non-positive-definiteness.
                ROCSOLVER_LAUNCH_KERNEL(chk_positive<U>, gridReset, threads, 0, stream, iinfo, info,
                                        j + row_offset, batch_count);

                if(j + jb < n)
                {
                    // update trailing submatrix
                    ROCBLAS_CHECK(rocsolver_trsm_lower<BATCHED, STRIDED, T>(
                        handle, rocblas_side_right, rocblas_operation_conjugate_transpose,
                        rocblas_diagonal_non_unit, (n - j - jb), jb, A, shiftA + idx2D(j, j, lda),
                        lda, strideA, A, shiftA + idx2D(j + jb, j, lda), lda, strideA, batch_count,
                        optim_mem, work1, work2, work3, work4));

                    ROCBLAS_CHECK(rocblasCall_syrk_herk<BATCHED, T>(
                        handle, uplo, rocblas_operation_none, n - j - jb, jb, &s_minone, A,
                        shiftA + idx2D(j + jb, j, lda), lda, strideA, &s_one, A,
                        shiftA + idx2D(j + jb, j + jb, lda), lda, strideA, batch_count));
                }
                j += nb;
            }
        }

        // factor last block
        if(j < n)
        {
            ROCBLAS_CHECK(rocsolver_potf2_template<T>(handle, uplo, n - j, A,
                                                      shiftA + idx2D(j, j, lda), lda, strideA, iinfo,
                                                      batch_count, scalars, (T*)work1, pivots));
            ROCSOLVER_LAUNCH_KERNEL(chk_positive<U>, gridReset, threads, 0, stream, iinfo, info,
                                    j + row_offset, batch_count);
        }

        return rocblas_status_success;
    }

    // -------------------------------------------------
    // RECURSIVE ALGORITHM FOR LARGE MATRICES
    // -------------------------------------------------
    else
    {
        auto const n2 = n / 2;
        auto const n1 = n - n2;

        if(uplo == rocblas_fill_upper)
        {
            // -------------------------------------------------
            // A = U' * U
            // [A11  A12] = [ U11'  0   ] * [U11  U12]
            // [A12' A22]   [ U12'  U22']   [0    U22]
            //
            // where A11 is n1 by n1,  A22 is n2 by n2,  n == (n1 + n2)
            // -------------------------------------------------

            // find U11 given A11 = U11' * U11
            ROCBLAS_CHECK(rocsolver_potrf_recursive_template<BATCHED, STRIDED, T>(
                handle, uplo, n1, A, shiftA, lda, strideA, info, batch_count, scalars, work1, work2,
                work3, work4, pivots, iinfo, optim_mem));

            // find U12 given A12 = U11' * U12
            auto const A12_offset = idx2D(0, n1, lda);
            ROCBLAS_CHECK(rocsolver_trsm_upper<BATCHED, STRIDED, T>(
                handle, rocblas_side_left, rocblas_operation_conjugate_transpose,
                rocblas_diagonal_non_unit, n1, n2, A, shiftA, lda, strideA, A, shiftA + A12_offset,
                lda, strideA, batch_count, optim_mem, work1, work2, work3, work4));

            // update A22 as A22 - U12' * U12
            auto const A22_offset = idx2D(n1, n1, lda);
            ROCBLAS_CHECK(rocblasCall_syrk_herk<BATCHED, T>(
                handle, uplo, rocblas_operation_conjugate_transpose, n2, n1, &s_minone, A,
                shiftA + A12_offset, lda, strideA, &s_one, A, shiftA + A22_offset, lda, strideA,
                batch_count));

            // find U22 given A22 = U22' * U22
            ROCBLAS_CHECK(rocsolver_potrf_recursive_template<BATCHED, STRIDED, T>(
                handle, uplo, n2, A, shiftA + A22_offset, lda, strideA, info, batch_count, scalars,
                work1, work2, work3, work4, pivots, iinfo, optim_mem, n1));
        }
        else
        {
            // ------------------------------------------------
            // A = L * L'
            // [A11  A21'] = [L11   0  ] * [L11'  L21']
            // [A21  A22 ]   [L21   L22]   [0     L22']
            //
            // where A11 is n1 by n1,  A22 is n2 by n2,  n == (n1 + n2)
            // ------------------------------------------------

            // find L11 given A11 = L11 * L11'
            ROCBLAS_CHECK(rocsolver_potrf_recursive_template<BATCHED, STRIDED, T>(
                handle, uplo, n1, A, shiftA, lda, strideA, info, batch_count, scalars, work1, work2,
                work3, work4, pivots, iinfo, optim_mem));

            // find L21 given A21 = L21 * L11'
            auto const A21_offset = idx2D(n1, 0, lda);
            ROCBLAS_CHECK(rocsolver_trsm_lower<BATCHED, STRIDED, T>(
                handle, rocblas_side_right, rocblas_operation_conjugate_transpose,
                rocblas_diagonal_non_unit, n2, n1, A, shiftA, lda, strideA, A, shiftA + A21_offset,
                lda, strideA, batch_count, optim_mem, work1, work2, work3, work4));

            // update A22 as A22 - L21 * L21'
            auto const A22_offset = idx2D(n1, n1, lda);
            ROCBLAS_CHECK(rocblasCall_syrk_herk<BATCHED, T>(
                handle, uplo, rocblas_operation_none, n2, n1, &s_minone, A, shiftA + A21_offset,
                lda, strideA, &s_one, A, shiftA + A22_offset, lda, strideA, batch_count));

            // find L22 given A22 = L22 * L22'
            ROCBLAS_CHECK(rocsolver_potrf_recursive_template<BATCHED, STRIDED, T>(
                handle, uplo, n2, A, shiftA + A22_offset, lda, strideA, info, batch_count, scalars,
                work1, work2, work3, work4, pivots, iinfo, optim_mem, n1));
        }

        return rocblas_status_success;
    }
}

template <bool BATCHED, bool STRIDED, typename T, typename I, typename INFO, typename S, typename U>
rocblas_status rocsolver_potrf_template(rocblas_handle handle,
                                        const rocblas_fill uplo,
                                        const I n,
                                        U A,
                                        const rocblas_stride shiftA,
                                        const I lda,
                                        const rocblas_stride strideA,
                                        INFO* info,
                                        const I batch_count,
                                        T* scalars,
                                        void* work1,
                                        void* work2,
                                        void* work3,
                                        void* work4,
                                        T* pivots,
                                        INFO* iinfo,
                                        bool optim_mem)
{
    ROCSOLVER_ENTER("potrf", "uplo:", uplo, "n:", n, "shiftA:", shiftA, "lda:", lda,
                    "bc:", batch_count);

    // quick return
    if(batch_count == 0)
        return rocblas_status_success;

    hipStream_t stream;
    rocblas_get_stream(handle, &stream);

    I blocksReset = (batch_count - 1) / BS1 + 1;
    dim3 gridReset(blocksReset, 1, 1);
    dim3 threads(BS1, 1, 1);

    // info=0 (starting with a positive definite matrix)
    ROCSOLVER_LAUNCH_KERNEL(reset_info, gridReset, threads, 0, stream, info, batch_count, 0);

    // quick return
    if(n == 0)
        return rocblas_status_success;

    // everything must be executed with scalars on the host
    rocblas_pointer_mode old_mode;
    rocblas_get_pointer_mode(handle, &old_mode);
    rocblas_set_pointer_mode(handle, rocblas_pointer_mode_host);

<<<<<<< HEAD
    rocblas_status istat = rocsolver_potrf_recursive_template<BATCHED, STRIDED, T>(
        handle, uplo, n, A, shiftA, lda, strideA, info, batch_count, scalars, work1, work2, work3,
        work4, pivots, iinfo, optim_mem);
=======
    // if the matrix is small, use the unblocked (BLAS-levelII) variant of the
    // algorithm
    I nb = POTRF_BLOCKSIZE(T);
    if(n <= POTRF_POTF2_SWITCHSIZE(T))
        return rocsolver_potf2_template<T>(handle, uplo, n, A, shiftA, lda, strideA, info,
                                           batch_count, scalars, (T*)work1, pivots);

    // constants for rocblas functions calls
    T t_one = 1;
    S s_one = 1;
    S s_minone = -1;

    I jb, j = 0;

    // (TODO: When the matrix is detected to be non positive definite, we need to
    //  prevent TRSM and HERK to modify further the input matrix; ideally with no
    //  synchronizations.)

    if(uplo == rocblas_fill_upper)
    {
        // Compute the Cholesky factorization A = U'*U.
        while(j < n - POTRF_POTF2_SWITCHSIZE(T))
        {
            // Factor diagonal and subdiagonal blocks
            jb = std::min(n - j, nb); // number of columns in the block
            ROCSOLVER_LAUNCH_KERNEL(reset_info, gridReset, threads, 0, stream, iinfo, batch_count, 0);
            rocsolver_potf2_template<T>(handle, uplo, jb, A, shiftA + idx2D(j, j, lda), lda,
                                        strideA, iinfo, batch_count, scalars, (T*)work1, pivots);

            // test for non-positive-definiteness.
            ROCSOLVER_LAUNCH_KERNEL((chk_positive<I, INFO, U>), gridReset, threads, 0, stream,
                                    iinfo, info, j, batch_count);

            if(j + jb < n)
            {
                // update trailing submatrix
                rocsolver_trsm_upper<BATCHED, STRIDED, T>(
                    handle, rocblas_side_left, rocblas_operation_conjugate_transpose,
                    rocblas_diagonal_non_unit, jb, (n - j - jb), A, shiftA + idx2D(j, j, lda), lda,
                    strideA, A, shiftA + idx2D(j, j + jb, lda), lda, strideA, batch_count,
                    optim_mem, work1, work2, work3, work4);

                rocblasCall_syrk_herk<BATCHED, T>(
                    handle, uplo, rocblas_operation_conjugate_transpose, n - j - jb, jb, &s_minone,
                    A, shiftA + idx2D(j, j + jb, lda), lda, strideA, &s_one, A,
                    shiftA + idx2D(j + jb, j + jb, lda), lda, strideA, batch_count);
            }
            j += nb;
        }
    }
    else
    {
        // Compute the Cholesky factorization A = L*L'.
        while(j < n - POTRF_POTF2_SWITCHSIZE(T))
        {
            // Factor diagonal and subdiagonal blocks
            jb = std::min(n - j, nb); // number of columns in the block
            ROCSOLVER_LAUNCH_KERNEL(reset_info, gridReset, threads, 0, stream, iinfo, batch_count, 0);
            rocsolver_potf2_template<T>(handle, uplo, jb, A, shiftA + idx2D(j, j, lda), lda,
                                        strideA, iinfo, batch_count, scalars, (T*)work1, pivots);

            // test for non-positive-definiteness.
            ROCSOLVER_LAUNCH_KERNEL((chk_positive<I, INFO, U>), gridReset, threads, 0, stream,
                                    iinfo, info, j, batch_count);

            if(j + jb < n)
            {
                // update trailing submatrix
                rocsolver_trsm_lower<BATCHED, STRIDED, T>(
                    handle, rocblas_side_right, rocblas_operation_conjugate_transpose,
                    rocblas_diagonal_non_unit, (n - j - jb), jb, A, shiftA + idx2D(j, j, lda), lda,
                    strideA, A, shiftA + idx2D(j + jb, j, lda), lda, strideA, batch_count,
                    optim_mem, work1, work2, work3, work4);

                rocblasCall_syrk_herk<BATCHED, T>(
                    handle, uplo, rocblas_operation_none, n - j - jb, jb, &s_minone, A,
                    shiftA + idx2D(j + jb, j, lda), lda, strideA, &s_one, A,
                    shiftA + idx2D(j + jb, j + jb, lda), lda, strideA, batch_count);
            }
            j += nb;
        }
    }

    // factor last block
    if(j < n)
    {
        rocsolver_potf2_template<T>(handle, uplo, n - j, A, shiftA + idx2D(j, j, lda), lda, strideA,
                                    iinfo, batch_count, scalars, (T*)work1, pivots);
        ROCSOLVER_LAUNCH_KERNEL((chk_positive<I, INFO, U>), gridReset, threads, 0, stream, iinfo,
                                info, j, batch_count);
    }
>>>>>>> 4c92a0e4

    rocblas_set_pointer_mode(handle, old_mode);
    return istat;
}

ROCSOLVER_END_NAMESPACE<|MERGE_RESOLUTION|>--- conflicted
+++ resolved
@@ -110,12 +110,7 @@
     }
     else if(n <= POTRF_RECURSIVE_SWITCHSIZE(T))
     {
-<<<<<<< HEAD
-        // requirements for right-looking POTRF
-        rocblas_int jb = nb;
-=======
         I jb = nb;
->>>>>>> 4c92a0e4
         size_t s1, s2;
 
         // size to store info about positiveness of each subblock
@@ -457,11 +452,6 @@
     rocblas_get_pointer_mode(handle, &old_mode);
     rocblas_set_pointer_mode(handle, rocblas_pointer_mode_host);
 
-<<<<<<< HEAD
-    rocblas_status istat = rocsolver_potrf_recursive_template<BATCHED, STRIDED, T>(
-        handle, uplo, n, A, shiftA, lda, strideA, info, batch_count, scalars, work1, work2, work3,
-        work4, pivots, iinfo, optim_mem);
-=======
     // if the matrix is small, use the unblocked (BLAS-levelII) variant of the
     // algorithm
     I nb = POTRF_BLOCKSIZE(T);
@@ -553,7 +543,6 @@
         ROCSOLVER_LAUNCH_KERNEL((chk_positive<I, INFO, U>), gridReset, threads, 0, stream, iinfo,
                                 info, j, batch_count);
     }
->>>>>>> 4c92a0e4
 
     rocblas_set_pointer_mode(handle, old_mode);
     return istat;
