/* **************************************************************************
 * Copyright (C) 2021-2024 Advanced Micro Devices, Inc. All rights reserved.
 *
 * Redistribution and use in source and binary forms, with or without
 * modification, are permitted provided that the following conditions
 * are met:
 *
 * 1. Redistributions of source code must retain the above copyright
 *    notice, this list of conditions and the following disclaimer.
 *
 * 2. Redistributions in binary form must reproduce the above copyright
 *    notice, this list of conditions and the following disclaimer in the
 *    documentation and/or other materials provided with the distribution.
 *
 * THIS SOFTWARE IS PROVIDED BY THE AUTHOR AND CONTRIBUTORS ``AS IS'' AND
 * ANY EXPRESS OR IMPLIED WARRANTIES, INCLUDING, BUT NOT LIMITED TO, THE
 * IMPLIED WARRANTIES OF MERCHANTABILITY AND FITNESS FOR A PARTICULAR PURPOSE
 * ARE DISCLAIMED.  IN NO EVENT SHALL THE AUTHOR OR CONTRIBUTORS BE LIABLE
 * FOR ANY DIRECT, INDIRECT, INCIDENTAL, SPECIAL, EXEMPLARY, OR CONSEQUENTIAL
 * DAMAGES (INCLUDING, BUT NOT LIMITED TO, PROCUREMENT OF SUBSTITUTE GOODS
 * OR SERVICES; LOSS OF USE, DATA, OR PROFITS; OR BUSINESS INTERRUPTION)
 * HOWEVER CAUSED AND ON ANY THEORY OF LIABILITY, WHETHER IN CONTRACT, STRICT
 * LIABILITY, OR TORT (INCLUDING NEGLIGENCE OR OTHERWISE) ARISING IN ANY WAY
 * OUT OF THE USE OF THIS SOFTWARE, EVEN IF ADVISED OF THE POSSIBILITY OF
 * SUCH DAMAGE.
 * *************************************************************************/

#pragma once

#include "rocblas.hpp"
#include "rocsolver/rocsolver.h"

/*
 * ===========================================================================
 *    common location for declarations of specialized kernel launchers.
 *    Specialized kernels and their launchers are defined in cpp files to
 *    help with compile times.
 * ===========================================================================
 */

// trsm
template <bool BATCHED, bool STRIDED, typename T>
rocblas_status rocsolver_trsm_mem(const rocblas_side side,
                                  const rocblas_operation trans,
                                  const rocblas_int m,
                                  const rocblas_int n,
                                  const rocblas_int batch_count,
                                  size_t* size_work1,
                                  size_t* size_work2,
                                  size_t* size_work3,
                                  size_t* size_work4,
                                  bool* optim_mem,
                                  bool inblocked = false,
                                  const rocblas_int inca = 1,
                                  const rocblas_int incb = 1);

template <bool BATCHED, bool STRIDED, typename T, typename U>
rocblas_status rocsolver_trsm_lower(rocblas_handle handle,
                                    const rocblas_side side,
                                    const rocblas_operation trans,
                                    const rocblas_diagonal diag,
                                    const rocblas_int m,
                                    const rocblas_int n,
                                    U A,
                                    const rocblas_int shiftA,
                                    const rocblas_int lda,
                                    const rocblas_stride strideA,
                                    U B,
                                    const rocblas_int shiftB,
                                    const rocblas_int ldb,
                                    const rocblas_stride strideB,
                                    const rocblas_int batch_count,
                                    const bool optim_mem,
                                    void* work1,
                                    void* work2,
                                    void* work3,
                                    void* work4);

template <bool BATCHED, bool STRIDED, typename T, typename U>
rocblas_status rocsolver_trsm_lower(rocblas_handle handle,
                                    const rocblas_side side,
                                    const rocblas_operation trans,
                                    const rocblas_diagonal diag,
                                    const rocblas_int m,
                                    const rocblas_int n,
                                    U A,
                                    const rocblas_int shiftA,
                                    const rocblas_int inca,
                                    const rocblas_int lda,
                                    const rocblas_stride strideA,
                                    U B,
                                    const rocblas_int shiftB,
                                    const rocblas_int incb,
                                    const rocblas_int ldb,
                                    const rocblas_stride strideB,
                                    const rocblas_int batch_count,
                                    const bool optim_mem,
                                    void* work1,
                                    void* work2,
                                    void* work3,
                                    void* work4);

template <bool BATCHED, bool STRIDED, typename T, typename U>
rocblas_status rocsolver_trsm_upper(rocblas_handle handle,
                                    const rocblas_side side,
                                    const rocblas_operation trans,
                                    const rocblas_diagonal diag,
                                    const rocblas_int m,
                                    const rocblas_int n,
                                    U A,
                                    const rocblas_int shiftA,
                                    const rocblas_int lda,
                                    const rocblas_stride strideA,
                                    U B,
                                    const rocblas_int shiftB,
                                    const rocblas_int ldb,
                                    const rocblas_stride strideB,
                                    const rocblas_int batch_count,
                                    const bool optim_mem,
                                    void* work1,
                                    void* work2,
                                    void* work3,
                                    void* work4);

template <bool BATCHED, bool STRIDED, typename T, typename U>
rocblas_status rocsolver_trsm_upper(rocblas_handle handle,
                                    const rocblas_side side,
                                    const rocblas_operation trans,
                                    const rocblas_diagonal diag,
                                    const rocblas_int m,
                                    const rocblas_int n,
                                    U A,
                                    const rocblas_int shiftA,
                                    const rocblas_int inca,
                                    const rocblas_int lda,
                                    const rocblas_stride strideA,
                                    U B,
                                    const rocblas_int shiftB,
                                    const rocblas_int incb,
                                    const rocblas_int ldb,
                                    const rocblas_stride strideB,
                                    const rocblas_int batch_count,
                                    const bool optim_mem,
                                    void* work1,
                                    void* work2,
                                    void* work3,
                                    void* work4);

// gemm
template <bool BATCHED, bool STRIDED, typename T, typename U>
rocblas_status rocsolver_gemm(rocblas_handle handle,
                              rocblas_operation transA,
                              rocblas_operation transB,
                              rocblas_int m,
                              rocblas_int n,
                              rocblas_int k,
                              const T* alpha,
                              U A,
                              rocblas_stride shiftA,
                              rocblas_int lda,
                              rocblas_stride strideA,
                              U B,
                              rocblas_stride shiftB,
                              rocblas_int ldb,
                              rocblas_stride strideB,
                              const T* beta,
                              U C,
                              rocblas_stride shiftC,
                              rocblas_int ldc,
                              rocblas_stride strideC,
                              rocblas_int batch_count,
                              T** work);

template <bool BATCHED, bool STRIDED, typename T, typename U>
rocblas_status rocsolver_gemm(rocblas_handle handle,
                              rocblas_operation transA,
                              rocblas_operation transB,
                              rocblas_int m,
                              rocblas_int n,
                              rocblas_int k,
                              const T* alpha,
                              U A,
                              rocblas_stride shiftA,
                              rocblas_int inca,
                              rocblas_int lda,
                              rocblas_stride strideA,
                              U B,
                              rocblas_stride shiftB,
                              rocblas_int incb,
                              rocblas_int ldb,
                              rocblas_stride strideB,
                              const T* beta,
                              U C,
                              rocblas_stride shiftC,
                              rocblas_int incc,
                              rocblas_int ldc,
                              rocblas_stride strideC,
                              rocblas_int batch_count,
                              T** work);

// ger
template <bool CONJ, typename T, typename U>
rocblas_status rocsolver_ger(rocblas_handle handle,
                             rocblas_int m,
                             rocblas_int n,
                             const T* alpha,
                             rocblas_stride stridea,
                             U x,
                             rocblas_stride shiftX,
                             rocblas_int incx,
                             rocblas_stride strideX,
                             U y,
                             rocblas_stride shiftY,
                             rocblas_int incy,
                             rocblas_stride strideY,
                             U A,
                             rocblas_stride shiftA,
                             rocblas_int lda,
                             rocblas_stride strideA,
                             rocblas_int batch_count,
                             T** work);

template <bool CONJ, typename T, typename U>
rocblas_status rocsolver_ger(rocblas_handle handle,
                             rocblas_int m,
                             rocblas_int n,
                             const T* alpha,
                             rocblas_stride stridea,
                             U x,
                             rocblas_stride shiftX,
                             rocblas_int incx,
                             rocblas_stride strideX,
                             U y,
                             rocblas_stride shiftY,
                             rocblas_int incy,
                             rocblas_stride strideY,
                             U A,
                             rocblas_stride shiftA,
                             rocblas_int inca,
                             rocblas_int lda,
                             rocblas_stride strideA,
                             rocblas_int batch_count,
                             T** work);

// potf2
template <typename T, typename U>
rocblas_status potf2_run_small(rocblas_handle handle,
                               const rocblas_fill uplo,
                               const rocblas_int n,
                               U AA,
                               const rocblas_int shiftA,
                               const rocblas_int lda,
                               const rocblas_stride strideA,
                               rocblas_int* info,
                               const rocblas_int batch_count);

<<<<<<< HEAD
template <typename T, typename U>
rocblas_status getf2_nopiv_run_small(rocblas_handle handle,
                                     const rocblas_int n,
                                     U AA,
                                     const rocblas_int shiftA,
                                     const rocblas_int lda,
                                     const rocblas_stride strideA,
                                     rocblas_int* info,
                                     const rocblas_int batch_count);

=======
>>>>>>> b17be346
#ifdef OPTIMAL

// getf2
template <typename T, typename U>
rocblas_status getf2_run_panel(rocblas_handle handle,
                               const rocblas_int m,
                               const rocblas_int n,
                               U A,
                               const rocblas_int shiftA,
                               const rocblas_int lda,
                               const rocblas_stride strideA,
                               rocblas_int* ipiv,
                               const rocblas_int shiftP,
                               const rocblas_stride strideP,
                               rocblas_int* info,
                               const rocblas_int batch_count,
                               const bool pivot,
                               const rocblas_int offset,
                               rocblas_int* permut_idx,
                               const rocblas_stride stride);

template <typename T, typename U>
void getf2_run_scale_update(rocblas_handle handle,
                            const rocblas_int m,
                            const rocblas_int n,
                            T* pivotval,
                            U A,
                            const rocblas_int shiftA,
                            const rocblas_int lda,
                            const rocblas_stride strideA,
                            const rocblas_int batch_count,
                            const rocblas_int dimx,
                            const rocblas_int dimy);

template <typename T, typename U>
rocblas_status getf2_run_small(rocblas_handle handle,
                               const rocblas_int m,
                               const rocblas_int n,
                               U A,
                               const rocblas_int shiftA,
                               const rocblas_int lda,
                               const rocblas_stride strideA,
                               rocblas_int* ipiv,
                               const rocblas_int shiftP,
                               const rocblas_stride strideP,
                               rocblas_int* info,
                               const rocblas_int batch_count,
                               const bool pivot,
                               const rocblas_int offset,
                               rocblas_int* permut_idx,
                               const rocblas_stride stride);

template <typename T, typename U>
rocblas_status getri_run_small(rocblas_handle handle,
                               const rocblas_int n,
                               U A,
                               const rocblas_int shiftA,
                               const rocblas_int lda,
                               const rocblas_stride strideA,
                               rocblas_int* ipiv,
                               const rocblas_int shiftP,
                               const rocblas_stride strideP,
                               rocblas_int* info,
                               const rocblas_int batch_count,
                               const bool complete,
                               const bool pivot);

// trti2
template <typename T, typename U>
void trti2_run_small(rocblas_handle handle,
                     const rocblas_fill uplo,
                     const rocblas_diagonal diag,
                     const rocblas_int n,
                     U A,
                     const rocblas_int shiftA,
                     const rocblas_int lda,
                     const rocblas_stride strideA,
                     const rocblas_int batch_count);

#endif // OPTIMAL<|MERGE_RESOLUTION|>--- conflicted
+++ resolved
@@ -254,7 +254,6 @@
                                rocblas_int* info,
                                const rocblas_int batch_count);
 
-<<<<<<< HEAD
 template <typename T, typename U>
 rocblas_status getf2_nopiv_run_small(rocblas_handle handle,
                                      const rocblas_int n,
@@ -265,8 +264,6 @@
                                      rocblas_int* info,
                                      const rocblas_int batch_count);
 
-=======
->>>>>>> b17be346
 #ifdef OPTIMAL
 
 // getf2
